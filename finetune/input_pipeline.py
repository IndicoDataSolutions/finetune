--- conflicted
+++ resolved
@@ -414,10 +414,6 @@
             encoder_out = self.text_encoder.encode_multi_input(
                 Xs, max_length=self.config.max_length,
                 remove_repeated_whitespace=self.config.collapse_whitespace,
-<<<<<<< HEAD
-                include_bos_eos=self.config.include_bos_eos,
-=======
->>>>>>> 6293e70b
             )
 
             d = dict()
