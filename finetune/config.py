--- conflicted
+++ resolved
@@ -244,14 +244,8 @@
         weight_stddev=0.02,
         save_dtype=None,
         val_set=None,
-<<<<<<< HEAD
-        per_process_gpu_memory_fraction=0.95,
-        adapter_size=None,  # from Parameter Efficient Transfer Learning paper
-=======
         per_process_gpu_memory_fraction=0.90,
         adapter_size=None,  # from Parameter Efficient Transfer Learning paper
-
->>>>>>> 656bd76a
         # Regularization
         embed_p_drop=0.1,
         attn_p_drop=0.1,
@@ -280,10 +274,6 @@
         class_weights=None,
         oversample=False,
         params_device="cpu",
-<<<<<<< HEAD
-=======
-        
->>>>>>> 656bd76a
         # Optimization Params
         optimizer="AdamW",
         b1=0.9,
@@ -295,11 +285,7 @@
         max_grad_norm=1.0,
         prefit_init=False,
         accum_steps=1,
-<<<<<<< HEAD
-=======
         tsa_schedule=None,
-
->>>>>>> 656bd76a
         # MTL
         tasks=None,
         dont_optimize_zero_gradients=False,
@@ -314,10 +300,6 @@
         multi_label_sequences=False,
         multi_label_threshold=0.5,
         chunk_long_sequences=False,
-<<<<<<< HEAD
-=======
-
->>>>>>> 656bd76a
         # Regression Params
         regression_loss="L2",
         # Association Params
@@ -336,16 +318,11 @@
         kernel_sizes=None,
         num_filters_per_size=None,
         n_embed_featurizer=None,  # needed because the dimensions CNN output are different from the embedding dimensions
-<<<<<<< HEAD
         # BERT only
         bert_intermediate_size=None,
+        # Auxiliary Information
         use_auxiliary_info=False,
         n_context_embed=32,
-=======
-        
-        # BERT only
-        bert_intermediate_size=None,
->>>>>>> 656bd76a
     )
     return settings
 
