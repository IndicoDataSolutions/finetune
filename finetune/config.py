--- conflicted
+++ resolved
@@ -74,13 +74,10 @@
 
         # Tensorboard
         tensorboard_folder=None,
-<<<<<<< HEAD
 
         # debugging
         log_device_placement=False,
-        soft_device_placement=True,
-=======
->>>>>>> f75aa674
+        soft_device_placement=False,
     )
 
 
