import logging
import os
import os.path
import warnings
from collections import namedtuple
from functools import lru_cache

import numpy as np
from nltk.metrics.distance import edit_distance

import finetune
from finetune.errors import FinetuneError
from finetune.base_models import RoBERTa

import tensorflow as tf

LOGGER = logging.getLogger("finetune")


def finetune_model_path(path):
    return os.path.abspath(
        os.path.join(os.path.dirname(finetune.__file__), "model", path)
    )


@lru_cache()
def all_gpus(visible_gpus=None):
    """
    Get integer ids of all available GPUs.
    """
    if visible_gpus is not None:
        return [int(gpu) for gpu in visible_gpus]
    devices = tf.config.experimental.list_physical_devices("GPU")
    LOGGER.info(
        " Visible GPUs: {{{}}}".format(
            ", ".join(
                [
                    "{}:{}".format(device.device_type, device.name).strip()
                    for device in devices
                ]
            )
        )
    )
    if not devices:
        warnings.warn("Failed to find available GPUS.  Falling back to CPU only mode.")
    device_ids = list(range(len(devices)))
    return device_ids


GridSearchable = namedtuple("GridSearchable", "default iterator")


class Settings(dict):
    """
    Model configuration options

    :param base_model: Which base model to use - one of {GPT, GPT2, RoBERTa, BERT, TextCNN, TCN}, imported from finetune.base_models. Defaults to `GPT`.
    :param batch_size: Number of examples per batch, defaults to `2`.
    :param visible_gpus: List of integer GPU ids to spread out computation across, defaults to all available GPUs.
    :param n_epochs: Number of iterations through training data, defaults to `3`.
    :param seed: Random seed to use for repeatability purposes, defaults to `42`.
    :param max_length:  Maximum number of subtokens per sequence. Examples longer than this number will be truncated
        (unless `chunk_long_sequences=True` for SequenceLabeler models). Defaults to `512`.
    :param weight_stddev: Standard deviation of initial weights.  Defaults to `0.02`.
    :param chunk_long_sequences: When True, use a sliding window approach to predict on
        examples that are longer than max length.  The progress bar will display the number of chunks processed rather than the number of examples. Defaults to `True`.
    :param use_gpu_crf_predict: Use GPU op for crf predictions. Defaults to `auto`.
        examples that are longer than max length.  The progress bar will display the number of chunks processed rather than the number of examples. Defaults to `True`.
    :param chunk_context: How much context to include arround chunked text.
    :param chunk_alignment: Alignment of the active section of the chunks "left", "right", "center".
    :param low_memory_mode: When True, only store partial gradients on forward pass
        and recompute remaining gradients incrementally in order to save memory.  Defaults to `False`.
    :param float_16_predict: Whether to run prediction in float 16 mode, this is only available for bert based models and will likely only yield performance improvements on GPUs with native float16 support such as Volta and Tesla.
    :param optimize_for: Optimize auto parameters for either `accuracy`, `speed`, or `predict_speed` Defaults to `accuracy`
    :param embed_p_drop: Embedding dropout probability.  Defaults to `0.1`.
    :param attn_p_drop: Attention dropout probability.  Defaults to `0.1`.
    :param resid_p_drop: Residual layer fully connected network dropout probability.  Defaults to `0.1`.
    :param clf_p_drop: Classifier dropout probability.  Defaults to `0.1`.
    :param l2_reg: L2 regularization coefficient. Defaults to `0.01`.
    :param vector_l2: Whether to apply weight decay regularization to vectors (biases, normalization etc..). Defaults to False.
    :param optimizer: Optimizer to use, current options include AdamW or AdamaxW.
    :param b1: Adam b1 parameter.  Defaults to `0.9`.
    :param b2: Adam b2 parameter.  Defaults to `0.999`.
    :param epsilon: Adam epsilon parameter: Defaults to `1e-8`.
    :param lr_schedule: Learning rate schedule -- see `finetune/optimizers.py` for more options.
    :param lr: Learning rate.  Defaults to `6.25e-5`.
    :param lr_warmup: Learning rate warmup (percentage of all batches to warmup for).  Defaults to `0.002`.
    :param max_grad_norm: Clip gradients larger than this norm. Defaults to `1.0`.
    :param shuffle_buffer_size: How many examples to load into a buffer before shuffling. Defaults to `100`.
    :param dataset_size: Must be specified in order to calculate the learning rate schedule when the inputs provided are generators rather than static datasets.
    :param accum_steps: Number of updates to accumulate before applying. This is used to simulate a higher batch size.
    :param lm_loss_coef: Language modeling loss coefficient -- a value between `0.0` - `1.0`
        that indicates how to trade off between language modeling loss
        and target model loss.  Usually not beneficial to turn on unless
        dataset size exceeds a few thousand examples.  Defaults to `0.0`.
    :param summarize_grads: Include gradient summary information in tensorboard.  Defaults to `False`.
    :param val_size: Validation set size if int. Validation set size as percentage of all training data if float.  Defaults to 0.  If value "auto" is provided, validation will not be run by default if n_examples < 50.
        If n_examples > 50, defaults to max(5, min(100, 0.05 * n_examples))
    :param val_interval: Evaluate on validation set after `val_interval` batches.
        Defaults to 4 * val_size / batch_size to ensure that too much time is not spent on validation.
    :param lm_temp: Language model temperature -- a value of `0.0` corresponds to greedy maximum likelihood predictions
        while a value of `1.0` corresponds to random predictions. Defaults to `0.6`.
    :param seq_num_heads: Number of attention heads of final attention layer. Defaults to `16`.
    :param keep_best_model: Whether or not to keep the highest-performing model weights throughout the train. Defaults to `False`.
    :param early_stopping_steps: How many steps to continue with no loss improvement before early stopping. Defaults to `None`.
    :param subtoken_predictions: Return predictions at subtoken granularity or token granularity?  Defaults to `False`.
    :param multi_label_sequences: Use a multi-labeling approach to sequence labeling to allow overlapping labels.
    :param multi_label_threshold: Threshold of sigmoid unit in multi label classifier.
        Can be increased or lowered to trade off precision / recall. Defaults to `0.5`.
    :param tensorboard_folder: Directory for tensorboard logs. Tensorboard logs will not be written
        unless tensorboard_folder is explicitly provided. Defaults to `None`.
    :param log_device_placement: Log which device each operation is placed on for debugging purposes.  Defaults to `False`.
    :param allow_soft_placement: Allow tf to allocate an operation to a different device if a device is unavailable.  Defaults to `True`.
    :param save_adam_vars: Save adam parameters when calling `model.save()`.  Defaults to `True`.
    :param num_layers_trained: How many layers to finetune.  Specifying a value less than model's number of layers will train layers starting from model output. Defaults to `12`.
    :param train_embeddings: Should embedding layer be finetuned? Defaults to `True`.
    :param class_weights: One of 'log', 'linear', or 'sqrt'. Auto-scales gradient updates based on class frequency.  Can also be a dictionary that maps from true class name to loss coefficient. Defaults to `None`.
    :param oversample: Should rare classes be oversampled?  Defaults to `False`.
    :param eval_acc: if True, calculates accuracy and writes it to the tensorboard summary files for valudation runs.
    :param save_dtype: specifies what precision to save model weights with.  Defaults to `np.float32`.
    :param regression_loss: the loss to use for regression models. One of `L1` or `L2`, defaults to `L2`.
    :param debugging_logs: if True, output tensorflow logs and turn off TQDM logging. Defaults to `False`.
    :param val_set: Where it is neccessary to use an explicit validation set, provide it here as a tuple (text, labels)
    :param per_process_gpu_memory_fraction: fraction of the overall amount of memory that each visible GPU should be allocated, defaults to `1.0`.
    :param max_empty_chunk_ratio: Controls the maximum ratio of empty to labeled chunks for sequence labeling. None includes all chunks, defaults to 1.0.
    :param auto_negative_sampling: Method to use with long sparse documents to cut down on training
        time and limit false positives. Defaults to False
    :param max_document_chars: Maximum number of characters in a document before splitting into
        len(document) / max_document_chars "sub documents" for prediction to avoid memory issues
        during creation of the input pipeline. Defaults to None (no splitting)
    """

    def get_grid_searchable(self):
        return self.grid_searchable

    def __init__(self, **kwargs):
        super().__init__()
        self.grid_searchable = {}
        for key, value in kwargs.items():
            self[key] = value

    def __getattr__(self, attr):
        if attr.startswith("__"):
            raise AttributeError

        if attr == "base_model_path":
            full_path = finetune_model_path(self["base_model_path"])
            if os.path.exists(full_path):
                return full_path

        return self[attr]

    def __setitem__(self, key, value):
        if isinstance(value, GridSearchable):
            self.grid_searchable[key] = value.iterator
            value = value.default
        return super().__setitem__(key, value)

    def __setattr__(self, k, v):
        return self.__setitem__(k, v)

    __delattr__ = dict.__delitem__


def did_you_mean(keyword, keyword_pool):
    candidates = list(keyword_pool)
    closest_match_idx = np.argmin(
        [edit_distance(keyword, candidate) for candidate in candidates]
    )
    return candidates[closest_match_idx]


def assert_valid_config(**kwargs):
    expected_keys = set(get_default_config().keys())
    for kwarg in kwargs:
        if kwarg not in expected_keys:
            raise FinetuneError(
                "Unexpected setting configuration: `{}` is an invalid keyword. "
                "Did you mean `{}`?".format(kwarg, did_you_mean(kwarg, expected_keys))
            )


def get_default_config():
    """
    Gets a config object containing all the default parameters for each variant of the model.

    :return: Config object.
    """
    # lazy import to avoid circular dependency
    from finetune import VERSION

    settings = Settings(
        # General Settings
        low_memory_mode=False,
        float_16_predict=False,
        save_adam_vars=False,
        shuffle_buffer_size=100,
        dataset_size=None,
        batch_size="auto",
        predict_batch_size="auto",
        visible_gpus=None,  # defaults to all available
        n_epochs="auto",
        seed=42,
        max_length="auto",
        weight_stddev=0.02,
        save_dtype=None,
        val_set=None,
        per_process_gpu_memory_fraction=None,
        distribution_strategy="central_storage",
        xla=False,
        optimize_for="accuracy",
        sort_by_length=True,
        collapse_whitespace=False,
        permit_uninitialized=None,
        #
        # Regularization
        embed_p_drop=0.1,
        attn_p_drop=0.1,
        resid_p_drop=0.1,
        clf_p_drop=0.1,
        l2_reg=GridSearchable(0.01, [0.0, 0.1, 0.01, 0.001]),
        vector_l2=False,
        #
        # Early Stopping and Validation
        keep_best_model=False,
        early_stopping_steps=None,
        eval_acc=False,
        val_size=0.0,
        val_interval=None,
        in_memory_finetune=None,
        #
        # Debugging
        log_device_placement=False,
        soft_device_placement=True,
        tensorboard_folder=None,
        summarize_grads=False,
        debugging_logs=False,
        cache_weights_to_file=False,
        #
        # Partial Fitting
        num_layers_trained=12,
        train_embeddings=True,
        #
        # Class Imbalance
        class_weights=None,
        oversample=False,
        #
        # Optimization Params
        optimizer="AdamW",
        b1=0.9,
        b2=0.999,
        epsilon=1e-8,
        lr_schedule="warmup_linear",
        lr=GridSearchable(6.25e-5, [6.25e-4, 6.25e-5, 6.25e-6]),
        lr_warmup=0.002,
        max_grad_norm=1.0,
        accum_steps=1,
        #
        # Language Model Settings
        lm_loss_coef=0.0,
        lm_temp=0.6,
        lm_type="lm",
        mask_proba=0.15,
        #
        # Masked Language Model Settings
        max_masked_tokens=128,
        #
        # Sequence Labeling
        seq_num_heads=16,
        pad_token="<PAD>",
        pad_idx=None,
        subtoken_predictions=True,
        multi_label_sequences=False,
        multi_label_threshold=0.5,
        chunk_long_sequences=True,
        chunk_context="auto",
        chunk_alignment="center",
        add_eos_bos_to_chunk=True,
        filter_empty_examples=False,
        crf_sequence_labeling=True,
        use_gpu_crf_predict="auto",
        max_empty_chunk_ratio=1.0,
        auto_negative_sampling=False,
<<<<<<< HEAD
        unknown_labels=False,
        unknown_token="<UNK>",
        filter_unknown_examples=True,
        max_unknown_chunk_ratio=0.0,
=======
        max_document_chars=None,
        bio_tagging=False,
>>>>>>> b574f7f2
        #
        # Regression Params
        regression_loss="L2",
        #
        # Association Params
        viable_edges=None,
        association_types=None,
        assocation_loss_weight=100.0,
        #
        # Oscar only
        oscar_use_fp16=False,
        scale_loss=False,
        oscar_use_timing=True,
        oscar_feat_mode="final_state",
        oscar_use_fused_kernel=False,
        #
        # Location of model weights
        base_model=RoBERTa,
        base_model_path=None,
        #
        # Possible `SourceModel` specific settings
        n_heads=None,
        n_layer=None,
        act_fn=None,
        n_embed=None,
        #
        # for TCN SourceModel only
        n_filter=None,
        kernel_size=None,
        #
        # for TextCNN SourceModel only
        kernel_sizes=None,
        num_filters_per_size=None,
        n_embed_featurizer=None,  # needed because the dimensions CNN output are different from the embedding dimensions
        #
        # BERT only
        bert_intermediate_size=None,
        bert_use_pooler=True,
        bert_use_type_embed=True,
        #
        # Auxiliary Information
        use_auxiliary_info=False,
        default_context=None,
        context_dim=None,  # number of context dimensions to be inserted
        #
        # Document Representation
        context_injection=False,
        reading_order_removed=False,
        anneal_reading_order=False,
        context_channels=None,
        #
        # T5
        beam_size=1,
        beam_search_alpha=0.2,
        include_bos_eos=True,
        # Serialize finetune version with model
        version=VERSION,
    )
    return settings


def get_config(error_on_invalid_keywords=True, **kwargs):
    """
    Gets a config object containing all the default parameters for each variant of the model.

    :param **kwargs: Keyword arguments to override default values.
    :return: Config object."""
    if error_on_invalid_keywords:
        assert_valid_config(**kwargs)
    config = get_default_config()
    config.base_model = kwargs.get("base_model", config.base_model)
    config.update(config.base_model.settings)
    config.update(kwargs)
    return config


def cpu_config(**kwargs):
    config = get_config(**kwargs)
    config.visible_gpus = []
    config.update(kwargs)
    return config<|MERGE_RESOLUTION|>--- conflicted
+++ resolved
@@ -281,15 +281,13 @@
         use_gpu_crf_predict="auto",
         max_empty_chunk_ratio=1.0,
         auto_negative_sampling=False,
-<<<<<<< HEAD
+        max_document_chars=None,
+        bio_tagging=False,
+        # Partial labels (for sequence labeling)
         unknown_labels=False,
         unknown_token="<UNK>",
         filter_unknown_examples=True,
         max_unknown_chunk_ratio=0.0,
-=======
-        max_document_chars=None,
-        bio_tagging=False,
->>>>>>> b574f7f2
         #
         # Regression Params
         regression_loss="L2",
