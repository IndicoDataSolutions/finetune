--- conflicted
+++ resolved
@@ -332,17 +332,8 @@
         beam_search_alpha=0.2,
         delim_tokens="",
 
-<<<<<<< HEAD
         include_bos_eos=True,
-=======
-        # T5
-        beam_size=1,
-        beam_search_alpha=0.2,
-        delim_tokens="",
-
-        include_bos_eos=True,
-
->>>>>>> fac412da
+
         # Serialize finetune version with model
         version=VERSION,
     )
