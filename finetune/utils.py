import os
import re
from functools import partial
import warnings
import copy

import pandas as pd
import numpy as np
import tensorflow as tf
from tensorflow.python.framework import function
from tensorflow.contrib.crf import viterbi_decode
from tqdm import tqdm
from scipy import interpolate
from sklearn.utils import shuffle

from finetune.encoding import NLP, TextEncoder
from finetune import config

ENCODER = TextEncoder()

def merge_leading_dims(X, target_rank):
    shape = [-1] + X.get_shape().as_list()[1 - target_rank:]
    return tf.reshape(X, shape)


def interpolate_pos_embed(positional_embed, new_len):
    xx = np.linspace(0, 512, new_len)
    newKernel = interpolate.RectBivariateSpline(np.arange(positional_embed.shape[0]),
                                                np.arange(positional_embed.shape[1]), positional_embed)
    return newKernel(xx, np.arange(positional_embed.shape[1]))


def concat_or_stack(tensors, axis=0):
    try:
        return tf.concat(tensors, axis=axis)
    except ValueError:
        # tensors are scalars
        return tf.stack(tensors, axis=axis)


def shuffle_data(*args):
    """
    Thin passthrough fn to sklearn.utils.shuffle, but allows for passing through None values
    """
    shuffled = shuffle(arg for arg in args if arg is not None)
    results = []
    idx = 0
    for arg in args:
        if arg is None:
            results.append(arg)
        else:
            results.append(shuffled[idx])
            idx += 1
    return tuple(results)


def format_gpu_string(num):
    return '/device:GPU:{}'.format(num)


def shape_list(x):
    """
    deal with dynamic shape in tensorflow cleanly
    """
    ps = x.get_shape().as_list()
    ts = tf.shape(x)
    return [ts[i] if ps[i] is None else ps[i] for i in range(len(ps))]


def np_softmax(x, t=1, axis=-1):
    x = x / t
    x = x - np.max(x, axis=axis, keepdims=True)
    ex = np.exp(x)
    return ex / np.sum(ex, axis=axis, keepdims=True)


def make_path(f):
    d = os.path.dirname(f)
    if d and not os.path.exists(d):
        os.makedirs(d)
    return f


def _identity_init(shape, dtype, partition_info, scale):
    n = shape[-1]
    w = np.eye(n) * scale
    if len([s for s in shape if s != 1]) == 2:
        w = w.reshape(shape)
    return w.astype(np.float32)


def identity_init(scale=1.0):
    return partial(_identity_init, scale=scale)


def _np_init(shape, dtype, partition_info, w):
    return w


def np_init(w):
    return partial(_np_init, w=w)


def find_trainable_variables(key, exclude=None):
    """
    Simple helper function to get trainable variables that contain a certain string in their name :param key:, whilst
    excluding variables whos full name (including scope) includes a substring :param excludes:.
    """
    trainable_variables = tf.get_collection(tf.GraphKeys.TRAINABLE_VARIABLES, ".*{}.*".format(key))
    if exclude is not None:
        trainable_variables = [
            var for var in trainable_variables
            if not exclude in var.name
        ]
    return trainable_variables


def soft_split(*xs, n_splits=None):
    """
    Similar to tf.split but can accommodate batches that are not evenly divisible by n_splits.

    Useful for data parallelism across multiple devices, where the batch size is not necessarily divisible by the
    number of devices or is variable between batches.
    """
    if not n_splits or not isinstance(n_splits, int):
        raise ValueError("n_splits must be a valid integer.")

    x = xs[0]
    current_batch_size = shape_list(x)[0]
    n_per = tf.to_int32(tf.ceil(current_batch_size / n_splits))
    for i in range(n_splits):
        start = tf.minimum(i * n_per, current_batch_size)
        end = tf.minimum((i + 1) * n_per, current_batch_size)
        i_range = tf.range(start, end)
        yield [tf.gather(x, i_range) for x in xs]


def flatten(outer):
    return [el for inner in outer for el in inner]


def remove_none(l):
    return [e for e in l if e is not None]


def list_transpose(l):
    return [list(i) for i in zip(*l)]


def iter_data(*datas, n_batch=128, truncate=False, verbose=False, max_batches=float("inf"), tqdm_desc=None):
    n = len(datas[0])
    if truncate:
        n = (n // n_batch) * n_batch
    n = min(n, max_batches * n_batch)
    n_batches = 0

    for i in tqdm(
            range(0, n, n_batch), total=n // n_batch, ncols=80, leave=False, disable=(not verbose),
            desc=tqdm_desc
        ):
        if n_batches >= max_batches: raise StopIteration
        if len(datas) == 1:
            yield datas[0][i:i + n_batch]
        else:
            yield (d[i:i + n_batch] for d in datas)
        n_batches += 1


@function.Defun(
    python_grad_func=lambda x, dy: tf.convert_to_tensor(dy),
    shape_func=lambda op: [op.inputs[0].get_shape()])
def convert_gradient_to_tensor(x):
    """
    force gradient to be a dense tensor
    it's often faster to do dense embedding gradient on GPU than sparse on CPU
    """
    return x


def assign_to_gpu(gpu=0, params_device="/device:CPU:0"):
    """
        A device assignment function to place all variables on :param params_device: and everything else on gpu
        number :param gpu:

        Useful for data parallelism across multiple GPUs.
    """

    def _assign(op):
        node_def = op if isinstance(op, tf.NodeDef) else op.node_def
        if node_def.op == "Variable":
            return params_device
        else:
            return "/gpu:%d" % gpu

    return _assign


def sample_with_temperature(logits, temperature):
    """Either argmax or random sampling.
    Args:
      logits: a Tensor.
      temperature: a float  0.0=argmax 1.0=random
    Returns:
      a Tensor with one fewer dimension than logits.
    """
    if temperature == 0.0:
        # TF argmax doesn't handle >5 dimensions, so we reshape here.
        logits_shape = shape_list(logits)
        argmax = tf.argmax(tf.reshape(logits, [-1, logits_shape[-1]]), axis=1)
        return tf.reshape(argmax, logits_shape[:-1])
    else:
        assert temperature > 0.0
        reshaped_logits = (
                tf.reshape(logits, [-1, shape_list(logits)[-1]]) / temperature)
        choices = tf.multinomial(reshaped_logits, 1)
        choices = tf.reshape(choices,
                             shape_list(logits)[:logits.get_shape().ndims - 1])
        return choices


def average_grads(tower_grads):
    def average_dense(grad_and_vars):
        if len(grad_and_vars) == 1:
            return grad_and_vars[0][0]

        grad = grad_and_vars[0][0]
        for g, _ in grad_and_vars[1:]:
            grad += g
        return grad / len(grad_and_vars)

    def average_sparse(grad_and_vars):
        if len(grad_and_vars) == 1:
            return grad_and_vars[0][0]

        indices = []
        values = []
        for g, _ in grad_and_vars:
            indices += [g.indices]
            values += [g.values]
        indices = tf.concat(indices, 0)
        values = tf.concat(values, 0)
        return tf.IndexedSlices(values, indices, grad_and_vars[0][0].dense_shape)

    average_grads = []
    for grad_and_vars in zip(*tower_grads):
        if grad_and_vars[0][0] is None:
            grad = None
        elif isinstance(grad_and_vars[0][0], tf.IndexedSlices):
            grad = average_sparse(grad_and_vars)
        else:
            grad = average_dense(grad_and_vars)
        v = grad_and_vars[0][1]
        grad_and_var = (grad, v)
        average_grads.append(grad_and_var)
    return average_grads


def truncate_text(text, max_chars=100):
    if len(text) > max_chars:
        text = text[:max_chars] + "..."
    return text

<<<<<<< HEAD
def is_iob_tagged(label):
    return label.startswith("IE-")


def iob_precedes(left, right, pad_token=config.PAD_TOKEN):
    """
    Returns Whether they can be joined, and the new label to give the pair or the right value this defines the policy for which labeling takes place.

    The basic labeling policy, is that once in a sequence, they are given the label equivalent to the value(s) they are looking to be joined with.
    """
    if left == right == pad_token:
        return True, pad_token

    mapping = {
        "B": "IE-",
        "I": "IE-",
        "E": "",
    }
    try:

        right_loc, right_label = right.split("-", 1)

        if left is None or "-" not in left:
            return False, mapping[right_loc] + right_label

        left_loc, left_label = left.split("-", 1)

        if left_label != right_label:
            return False, mapping[right_loc] + right_label

        if right_label in left_label:
            return True, mapping[right_loc] + right_label
    except ValueError:
        return False, right


def finetune_to_indico_sequence(raw_texts, subseqs, labels, probs=None, none_value=config.PAD_TOKEN,
                                subtoken_predictions=False, iob=False):
=======

def finetune_to_indico_sequence(raw_texts, subseqs, labels, probs=None, none_value=config.PAD_TOKEN, subtoken_predictions=False):
>>>>>>> 92b28ecc
    """
    Maps from the labeled substring format into the 'indico' format. This is the exact inverse operation to
    :meth indico_to_finetune_sequence:.

    The indico format is as follows:
        Raw text for X,
        Labels as a list of dicts, with each dict in the form:
        {
            'start': <Character index of the start of the labeled sequence>,
            'end': <Character index of the end of the labeled sequence>,
            'label': <A categorical label (int or string) that represents the category of the subsequence,
            'text': <Optionally, a field with the subsequence contained between the start and end.
        }

    The Labeled substring, or finetune internal, format is as follows.
    Each item of the data is a list strings of the form:
        ["The quick brown", "fox", "jumped over the lazy", ...]
    With the corresponding labels:
        ["PAD", "animal", "PAD", ...]

    It is the :param none_value: that is used to populate the PAD labels.
    :param data: A list of segmented text of the form list(list(str))
    :param labels: Categorical labels for each sub-string in data.
    :param none_value: The none value used to encode the input format.
    :return: Texts, annoatations both in the 'indico' format.
    """
    annotations = []
    for raw_text, doc_seq, label_seq, prob_seq in zip(raw_texts, subseqs, labels, probs or [None] * len(raw_texts)):
        tokens = NLP(raw_text)
        token_starts = [token.idx for token in tokens]
        token_ends = [token.idx + len(token.text) for token in tokens]
        n_tokens = len(tokens)

        doc_annotations = []
        annotation_ranges = set()
        start_idx = 0
        end_idx = 0
        raw_annotation_start = 0
        for sub_str, raw_label, confidences in zip(doc_seq, label_seq, prob_seq or [None] * len(doc_seq)):
            if not isinstance(raw_label, tuple):
                multi_label = False
                label_list = [raw_label]
            else:
                multi_label = True
                label_list = raw_label

            for label in label_list:
<<<<<<< HEAD
                new_label = None

                stripped_text = sub_str.strip()


                raw_annotation_start = raw_text.find(stripped_text, raw_annotation_start)
                raw_annotation_end = raw_annotation_start + len(stripped_text)

                if label != none_value:
                    for i, item in enumerate(doc_annotations):
                        if iob:
                            join, new_label = iob_precedes(item["label"], label, none_value)
                        else:
                            join, new_label = item["label"] == label, label
                        if join and raw_annotation_start - item["end"] <= 1:
                            raw_annotation_start = item["start"]
                            doc_annotations.pop(i)
                            break
                if iob and len(doc_annotations) == 0:
                    _, new_label = iob_precedes(None, label, none_value)


                if raw_annotation_start == -1:
                    warnings.warn("Failed to find predicted sequence in text: {}.".format(
                        truncate_text(stripped_text)
                    ))
                    continue

                annotation_start = raw_annotation_start
                annotation_end = raw_annotation_end

                # if we don't want to allow subtoken predictions, adjust start and end to match
                # the start and ends of the nearest full tokens
                if (not subtoken_predictions) and (not iob or not is_iob_tagged(new_label or label)):
                    if multi_label:
                        start_idx = 0
                        end_idx = 0
                    if label != none_value:
                        # round to nearest token
                        while start_idx < n_tokens and annotation_start >= token_starts[start_idx]:
                            start_idx += 1
                        annotation_start = token_starts[start_idx - 1]
                        while end_idx < (n_tokens - 1) and annotation_end > token_ends[end_idx]:
                            end_idx += 1
                        annotation_end = token_ends[end_idx]

                text = raw_text[annotation_start:annotation_end]

                if label != none_value:
                    annotation = {
                        "start": annotation_start,
                        "end": annotation_end,
                        "label": new_label or label,
=======

                stripped_text = sub_str.strip()

                raw_annotation_start = raw_text.find(stripped_text, raw_annotation_start)
                raw_annotation_end = raw_annotation_start + len(stripped_text)
                for i, item in enumerate(doc_annotations):
                    if item["label"] == label and raw_annotation_start - item["end"] <= 1:
                        raw_annotation_start = item["start"]
                        doc_annotations.pop(i)
                        break

                if raw_annotation_start == -1:
                    warnings.warn("Failed to find predicted sequence in text: {}.".format(
                        truncate_text(stripped_text)
                    ))
                    continue

                annotation_start = raw_annotation_start
                annotation_end = raw_annotation_end

                # if we don't want to allow subtoken predictions, adjust start and end to match
                # the start and ends of the nearest full tokens
                if not subtoken_predictions:
                    if multi_label:
                        start_idx = 0
                        end_idx = 0
                    if label != none_value:
                        # round to nearest token
                        while start_idx < n_tokens and annotation_start >= token_starts[start_idx]:
                            start_idx += 1
                        annotation_start = token_starts[start_idx - 1]
                        while end_idx < (n_tokens - 1) and annotation_end > token_ends[end_idx]:
                            end_idx += 1
                        annotation_end = token_ends[end_idx]

                text = raw_text[annotation_start:annotation_end]

                if label != none_value:
                    annotation = {
                        "start": annotation_start,
                        "end": annotation_end,
                        "label": label,
>>>>>>> 92b28ecc
                        "text": text
                    }
                    if confidences is not None:
                        annotation["confidence"] = confidences

                    # prevent duplicate annotation edge case
                    if (annotation_start, annotation_end, label) not in annotation_ranges:
                        annotation_ranges.add((annotation_start, annotation_end, label))
                        doc_annotations.append(annotation)

<<<<<<< HEAD
        if iob:
            for doc in doc_annotations:
                if is_iob_tagged(doc["label"]):
                    doc["label"] = doc["label"].split("-", 1)[-1]

=======
>>>>>>> 92b28ecc
        doc_annotations = sorted([dict(items) for items in doc_annotations], key=lambda x: x['start'])
        annotations.append(doc_annotations)
    return raw_texts, annotations


<<<<<<< HEAD
def indico_to_finetune_sequence(texts, labels=None, multi_label=True, none_value=config.PAD_TOKEN, subtoken_labels=False, iob=False):
=======
def indico_to_finetune_sequence(texts, labels=None, multi_label=True, none_value=config.PAD_TOKEN, subtoken_labels=False):
>>>>>>> 92b28ecc
    """
    Maps from the 'indico' format sequence labeling data. Into a labeled substring format. This is the exact inverse of
    :meth finetune_to_indico_sequence:.

    The indico format is as follows:
        Raw text for X,
        Labels as a list of dicts, with each dict in the form:
         labeled sequence>,
            'end': <Character index of the end of the labeled sequence>,
            'label': <A categorical label (int or string) that represents the category of the subsequence,
            'text': <A field containing the sub-sequence contained between the start and end.
        }

    The Labeled substring, or finetune internal, format is as follows.
    Each item of the data is a list strings of the form:{
            'start': <Character index of the start of the
        ["The quick brown", "fox", "jumped over the lazy", ...]
    With the corresponding labels:
        ["PAD", "animal", "PAD", ...]

    It is the :param none_value: that is used to populate the PAD labels.

    :param texts: A list of raw text.
    :param labels: A list of targets of the form list(list(dict))).
    :param none_value: A categorical label to use as the none value.
    :return: Segmented Text, Labels of the form described above.
    """
    all_subseqs = []
    all_labels = []

    # placeholder for inference time
    if labels is None:
        labels = [[]] * len(texts)

    for text, label_seq in zip(texts, labels):
        tokens = NLP(text)
        token_starts = [token.idx for token in tokens]
        token_ends = [token.idx + len(token.text) for token in tokens]
<<<<<<< HEAD
        if iob:
            new_label_seq = []
            for annotation in label_seq:
                start = annotation["start"]
                end = annotation["end"]
                label = annotation["label"]
                if label == none_value:
                    new_label_seq.append(annotation)
                    continue
                assert isinstance(label, str),"to use iob encoding it is necessary to have string labels"
                sub_text = annotation.get("text", None) or text[start:end]

                encoded = ENCODER._encode([sub_text])
                start_char_locs = [0] + encoded.char_locs[0][:-1]

                if len(start_char_locs) > 0:
                    if len(start_char_locs) == 1:
                        B_locs = (start_char_locs[0], len(sub_text))
                    else:
                        B_locs = (start_char_locs[0], start_char_locs[1])
                    new_label_seq.append(
                        dict(
                            start=start + B_locs[0],
                            end=start + B_locs[1],
                            text=sub_text[B_locs[0]:B_locs[1]],
                            label="B-"+label,
                        )
                    )

                if len(start_char_locs) > 1:
                    E_locs = (start_char_locs[-1], len(sub_text))
                    new_label_seq.append(
                        dict(
                            start=start + E_locs[0],
                            end=start + E_locs[1],
                            text=sub_text[E_locs[0]:E_locs[1]],
                            label="E-" + label,
                        )
                    )
                if len(start_char_locs) > 2:
                    new_label_seq.append(
                        dict(
                            start=start + B_locs[1],
                            end=start + E_locs[0],
                            text=sub_text[B_locs[1]:E_locs[0]],
                            label="I-" + label,
                        )
                    )

            label_seq = new_label_seq
=======
        n_tokens = len(tokens)
>>>>>>> 92b28ecc

        label_seq = sorted(label_seq, key=lambda x: x["start"])
        last_loc = 0
        doc_subseqs = []
        doc_labels = []
        for i, annotation in enumerate(label_seq):
            start = annotation["start"]
            end = annotation["end"]
            label = annotation["label"]
            annotation_text = annotation.get("text")
<<<<<<< HEAD
            if not subtoken_labels and not iob:
=======
            if not subtoken_labels:
>>>>>>> 92b28ecc
                if label != none_value:
                    # round to nearest token
                    while start > 0 and start not in token_starts:
                        start -= 1
                    while end < len(text) and end not in token_ends:
                        end += 1

            if start > last_loc:
                doc_subseqs.append(text[last_loc:start])
                if multi_label:
                    doc_labels.append([none_value])
                else:
                    doc_labels.append(none_value)

            j = len(doc_labels) - 1
            split_dist = last_loc - end
            skip_end = 0
            if split_dist > 0:
                j -= 1
                if len(doc_subseqs[-1]) != split_dist:
                    dual_label_sub_seq = doc_subseqs[-1][-split_dist:]
                    doc_subseqs[-1] = doc_subseqs[-1][:-split_dist]
                    doc_subseqs.append(dual_label_sub_seq)
                    doc_labels.append(doc_labels[-1][:])
                    j -= 1

                skip_end = len(doc_subseqs[-1])

            if start < last_loc - skip_end:
                if not multi_label:
                    raise ValueError("Overlapping annotations requires the multi-label model")
                else:
                    split_dist = last_loc - start - skip_end
                    while split_dist >= len(doc_subseqs[j]):
                        doc_labels[j].append(label)
                        split_dist -= len(doc_subseqs[j])
                        j -= 1

                    if split_dist > 0:
                        dual_label_sub_seq = doc_subseqs[j][-split_dist:]
                        doc_subseqs[j] = doc_subseqs[j][:-split_dist]
                        doc_subseqs.insert(j + 1, dual_label_sub_seq)
                        doc_labels.insert(j + 1, doc_labels[j][:] + [label])

                    start = last_loc
                    annotation_text = annotation_text[last_loc - end:]
<<<<<<< HEAD
=======

>>>>>>> 92b28ecc
            if start >= end:
                # degenerate label
                last_loc = max(start, end)
                continue

            doc_subseqs.append(text[start:end])
            if multi_label:
                doc_labels.append([label])
            else:
                doc_labels.append(label)

<<<<<<< HEAD
            if not iob and annotation_text is not None and text[start:end] != annotation_text:
=======
            if annotation_text is not None and text[start:end] != annotation_text:
>>>>>>> 92b28ecc
                raise ValueError(
                    "Annotation text does not match text specified by `start` and `end` indexes. "
                    "Text provided: `{}`.  Text extracted: `{}`.".format(
                        annotation_text,
                        text[start:end]
                    )
                )
            last_loc = end

        if last_loc != len(text):
            doc_subseqs.append(text[last_loc:])
            if multi_label:
                doc_labels.append([none_value])
            else:
                doc_labels.append(none_value)
        all_subseqs.append(doc_subseqs)
        all_labels.append(doc_labels)
    return all_subseqs, all_labels<|MERGE_RESOLUTION|>--- conflicted
+++ resolved
@@ -260,7 +260,6 @@
         text = text[:max_chars] + "..."
     return text
 
-<<<<<<< HEAD
 def is_iob_tagged(label):
     return label.startswith("IE-")
 
@@ -299,10 +298,6 @@
 
 def finetune_to_indico_sequence(raw_texts, subseqs, labels, probs=None, none_value=config.PAD_TOKEN,
                                 subtoken_predictions=False, iob=False):
-=======
-
-def finetune_to_indico_sequence(raw_texts, subseqs, labels, probs=None, none_value=config.PAD_TOKEN, subtoken_predictions=False):
->>>>>>> 92b28ecc
     """
     Maps from the labeled substring format into the 'indico' format. This is the exact inverse operation to
     :meth indico_to_finetune_sequence:.
@@ -350,7 +345,6 @@
                 label_list = raw_label
 
             for label in label_list:
-<<<<<<< HEAD
                 new_label = None
 
                 stripped_text = sub_str.strip()
@@ -404,50 +398,6 @@
                         "start": annotation_start,
                         "end": annotation_end,
                         "label": new_label or label,
-=======
-
-                stripped_text = sub_str.strip()
-
-                raw_annotation_start = raw_text.find(stripped_text, raw_annotation_start)
-                raw_annotation_end = raw_annotation_start + len(stripped_text)
-                for i, item in enumerate(doc_annotations):
-                    if item["label"] == label and raw_annotation_start - item["end"] <= 1:
-                        raw_annotation_start = item["start"]
-                        doc_annotations.pop(i)
-                        break
-
-                if raw_annotation_start == -1:
-                    warnings.warn("Failed to find predicted sequence in text: {}.".format(
-                        truncate_text(stripped_text)
-                    ))
-                    continue
-
-                annotation_start = raw_annotation_start
-                annotation_end = raw_annotation_end
-
-                # if we don't want to allow subtoken predictions, adjust start and end to match
-                # the start and ends of the nearest full tokens
-                if not subtoken_predictions:
-                    if multi_label:
-                        start_idx = 0
-                        end_idx = 0
-                    if label != none_value:
-                        # round to nearest token
-                        while start_idx < n_tokens and annotation_start >= token_starts[start_idx]:
-                            start_idx += 1
-                        annotation_start = token_starts[start_idx - 1]
-                        while end_idx < (n_tokens - 1) and annotation_end > token_ends[end_idx]:
-                            end_idx += 1
-                        annotation_end = token_ends[end_idx]
-
-                text = raw_text[annotation_start:annotation_end]
-
-                if label != none_value:
-                    annotation = {
-                        "start": annotation_start,
-                        "end": annotation_end,
-                        "label": label,
->>>>>>> 92b28ecc
                         "text": text
                     }
                     if confidences is not None:
@@ -458,24 +408,18 @@
                         annotation_ranges.add((annotation_start, annotation_end, label))
                         doc_annotations.append(annotation)
 
-<<<<<<< HEAD
         if iob:
             for doc in doc_annotations:
                 if is_iob_tagged(doc["label"]):
                     doc["label"] = doc["label"].split("-", 1)[-1]
 
-=======
->>>>>>> 92b28ecc
+
         doc_annotations = sorted([dict(items) for items in doc_annotations], key=lambda x: x['start'])
         annotations.append(doc_annotations)
     return raw_texts, annotations
 
 
-<<<<<<< HEAD
 def indico_to_finetune_sequence(texts, labels=None, multi_label=True, none_value=config.PAD_TOKEN, subtoken_labels=False, iob=False):
-=======
-def indico_to_finetune_sequence(texts, labels=None, multi_label=True, none_value=config.PAD_TOKEN, subtoken_labels=False):
->>>>>>> 92b28ecc
     """
     Maps from the 'indico' format sequence labeling data. Into a labeled substring format. This is the exact inverse of
     :meth finetune_to_indico_sequence:.
@@ -514,7 +458,6 @@
         tokens = NLP(text)
         token_starts = [token.idx for token in tokens]
         token_ends = [token.idx + len(token.text) for token in tokens]
-<<<<<<< HEAD
         if iob:
             new_label_seq = []
             for annotation in label_seq:
@@ -565,9 +508,7 @@
                     )
 
             label_seq = new_label_seq
-=======
         n_tokens = len(tokens)
->>>>>>> 92b28ecc
 
         label_seq = sorted(label_seq, key=lambda x: x["start"])
         last_loc = 0
@@ -578,11 +519,7 @@
             end = annotation["end"]
             label = annotation["label"]
             annotation_text = annotation.get("text")
-<<<<<<< HEAD
             if not subtoken_labels and not iob:
-=======
-            if not subtoken_labels:
->>>>>>> 92b28ecc
                 if label != none_value:
                     # round to nearest token
                     while start > 0 and start not in token_starts:
@@ -629,10 +566,7 @@
 
                     start = last_loc
                     annotation_text = annotation_text[last_loc - end:]
-<<<<<<< HEAD
-=======
-
->>>>>>> 92b28ecc
+
             if start >= end:
                 # degenerate label
                 last_loc = max(start, end)
@@ -644,11 +578,7 @@
             else:
                 doc_labels.append(label)
 
-<<<<<<< HEAD
             if not iob and annotation_text is not None and text[start:end] != annotation_text:
-=======
-            if annotation_text is not None and text[start:end] != annotation_text:
->>>>>>> 92b28ecc
                 raise ValueError(
                     "Annotation text does not match text specified by `start` and `end` indexes. "
                     "Text provided: `{}`.  Text extracted: `{}`.".format(
