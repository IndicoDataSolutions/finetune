--- conflicted
+++ resolved
@@ -29,13 +29,10 @@
     GENERATE_TEXT = "GEN_TEXT"
     LM_PERPLEXITY = "PERPLEXITY"
     ATTENTION = "ATTENTION"
-<<<<<<< HEAD
     SEQUENCE = "SEQUENCE"
     SEQUENCE_PROBAS = "SEQUENCE_PROBA"
     ASSOCIATION = "ASSOCIATION"
     ASSOCIATION_PROBAS = "ASSOCIATION_PROBA"
-=======
->>>>>>> 783b8e3b
 
 
 def get_model_fn(target_model_fn, predict_op, predict_proba_op, build_target_model, build_lm, encoder, target_dim,
