--- conflicted
+++ resolved
@@ -124,12 +124,7 @@
         :returns: list of dictionaries.  Each dictionary maps from a class label to its assigned class probability.
         """
         # this is simply a vector of probabilities, not a dict from classes to class probs
-<<<<<<< HEAD
         raw_probas = self.predict(X, probas=True)
-=======
-        raw_preds = self.predict(X, probas=True)
->>>>>>> 656bd76a
-
         classes = self.input_pipeline.label_encoder.classes_
         formatted_predictions = []
         for probas in raw_probas:
