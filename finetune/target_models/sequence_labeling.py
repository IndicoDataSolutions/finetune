import itertools
import copy
from collections import Counter, defaultdict
import math
from typing import Dict, List, Tuple, Union

import tensorflow as tf
import numpy as np

from finetune.base import BaseModel
from finetune.encoding.target_encoders import (
    SequenceLabelingEncoder,
    SequenceMultiLabelingEncoder,
)
from finetune.nn.target_blocks import sequence_labeler
from finetune.nn.crf import sequence_decode
from finetune.encoding.sequence_encoder import finetune_to_indico_sequence
from finetune.encoding.input_encoder import get_spacy
from finetune.input_pipeline import BasePipeline
from finetune.util.metrics import sequences_overlap
from finetune.encoding.input_encoder import tokenize_context


class SequencePipeline(BasePipeline):
    def __init__(self, config, multi_label):
        super(SequencePipeline, self).__init__(config)
        self.multi_label = multi_label
        self.empty_counts = {"empty": 0, "labeled": 0}

    def _update_empty_ratio(self, empty):
        if empty:
            self.empty_counts["empty"] += 1
        else:
            self.empty_counts["labeled"] += 1
        return self.empty_counts

    @property
    def empty_ratio(self):
        # Smoothed to prevent zero division
        return self.empty_counts["empty"] / (self.empty_counts["labeled"] + 1)

    def text_to_tokens_mask(self, X, Y=None, context=None):
        """
        Given the text from a single document (X), and optionally the labels found
        in that document (Y), tokenize the text, and yield chunks

        If Y is provided, filter out chunks that do not contain any positive
        examples (labels) at a ratio determined by self.config.max_empty_chunk_ratio
        """
        pad_token = (
            [self.config.pad_token] if self.multi_label else self.config.pad_token
        )
        out_gen = self._text_to_ids(X, pad_token=pad_token)

        for out in out_gen:
            feats = {"tokens": out.token_ids}
            if context is not None:
                tokenized_context = tokenize_context(context, out, self.config)
                feats["context"] = tokenized_context
            if Y is None:
                yield feats
            if Y is not None:
                min_starts = min(out.token_starts)
                max_ends = max(out.token_ends)
                filtered_labels = [
                    lab
                    for lab in Y
                    if lab["end"] >= min_starts and lab["start"] <= max_ends
                ]
                empty = len(filtered_labels) == 0
                if (
                    self.config.filter_empty_examples
                    or self.empty_ratio > self.config.max_empty_chunk_ratio
                ) and empty:
                    continue
                self._update_empty_ratio(empty)
                yield feats, self.label_encoder.transform(out, filtered_labels)

    def _compute_class_counts(self, encoded_dataset):
        counter = Counter()
        for doc, target_arr in encoded_dataset:
            target_arr = np.asarray(target_arr)
            decoded_targets = self.label_encoder.inverse_transform(target_arr)
            if self.multi_label:
                for label in decoded_targets:
                    counter.update(label)
            else:
                counter.update(decoded_targets)
        return counter

    def feed_shape_type_def(self):
        TS = tf.TensorShape
        types = {"tokens": tf.int32}
        shapes = {"tokens": TS([None])}
        types, shapes = self._add_context_info_if_present(types, shapes)
        target_shape = (
            [None, self.label_encoder.target_dim] if self.multi_label else [None]
        )
        return (
            (
                types,
                tf.float32,
            ),
            (
                shapes,
                TS(target_shape),
            ),
        )

    def _target_encoder(self):
        if self.multi_label:
            return SequenceMultiLabelingEncoder(pad_token=self.config.pad_token)
        return SequenceLabelingEncoder(
            pad_token=self.config.pad_token, bio_tagging=self.config.bio_tagging
        )


def _combine_and_format(subtokens, start, end, raw_text):
    """
    Combine predictions on many subtokens into a single token prediction.
    Currently only valid for GPT.
    """
    result = {"start": start, "end": end}
    result["text"] = raw_text[result["start"] : result["end"]]
    probabilities = {}
    keys = subtokens[0]["probabilities"].keys()
    for k in keys:
        probabilities[k] = np.mean([token["probabilities"][k] for token in subtokens])
    result["probabilities"] = probabilities
    max_response = max(probabilities.items(), key=lambda x: x[1])
    result["label"] = max_response[0]
    result["confidence"] = max_response[1]
    return result


def _spacy_token_predictions(raw_text, tokens, probas, positions):
    """
    Go from GPT subtoken level predictions, to spacy token predictions
    """
    to_combine = []
    nlp = get_spacy()

    spacy_token_starts, spacy_token_ends = zip(
        *[(token.idx, token.idx + len(token.text)) for token in nlp(raw_text)]
    )
    spacy_token_idx = 0
    spacy_results = []

    for token, prob, (start, end) in zip(tokens, probas, positions):
        to_combine.append(
            {"start": start, "end": end, "token": token, "probabilities": prob}
        )
        try:
            end_match = spacy_token_ends.index(end, spacy_token_idx)
            start = spacy_token_starts[end_match]
            spacy_token_idx = end_match
        except ValueError:
            continue

        spacy_results.append(
            _combine_and_format(to_combine, start=start, end=end, raw_text=raw_text)
        )
        to_combine = []

    return spacy_results


def negative_samples(preds, labels, pad="<PAD>"):
    modified_labels = []
    for p, l in zip(preds, labels):
        if isinstance(l, np.ndarray):
            l = l.tolist()
        new_labels = []
        for pi in p:
            if not any(sequences_overlap(pi, li) for li in l):
                pi["label"] = pad
                new_labels.append(pi)
        modified_labels.append(l + new_labels)
    return modified_labels


def negative_samples(preds, labels, pad="<PAD>"):
    """
    Used for auto negative sampling

    Given model predictions and ground truth labels, identify any prediction labels
    that do not exist (via sequence_overlap metric) in the ground truth, annotate
    them with the PAD label, and add them to the label set
    """
    modified_labels = []
    for p, l in zip(preds, labels):
        if isinstance(l, np.ndarray):
            l = l.tolist()
        new_labels = []
        for pi in p:
            if not any(sequences_overlap(pi, li) for li in l):
                pi["label"] = pad
                new_labels.append(pi)
        modified_labels.append(l + new_labels)
    return modified_labels


class SequenceLabeler(BaseModel):
    """
    Labels each token in a sequence as belonging to 1 of N token classes.

    :param config: A :py:class:`finetune.config.Settings` object or None (for default config).
    :param \**kwargs: key-value pairs of config items to override.
    """

    defaults = {"add_eos_bos_to_chunk": False}

    def __init__(self, **kwargs):
        """
        For a full list of configuration options, see `finetune.config`.

        :param config: A config object generated by `finetune.config.get_config` or None (for default config).
        :param n_epochs: defaults to `5`.
        :param lr_warmup: defaults to `0.1`,
        :param low_memory_mode: defaults to `True`,
        :param chunk_long_sequences: defaults to `True`
        :param **kwargs: key-value pairs of config items to override.
        """
        super().__init__(**kwargs)

        d = copy.deepcopy(SequenceLabeler.defaults)
        for key, value in d.items():
            if key in kwargs:
                continue
            elif key == "n_epochs":
                value = max(self.defaults["n_epochs"], self.config.n_epochs)
            setattr(self.config, key, value)

    def _get_input_pipeline(self):
        return SequencePipeline(
            config=self.config, multi_label=self.config.multi_label_sequences
        )

    def _initialize(self):
        self.multi_label = self.config.multi_label_sequences
        return super()._initialize()

    def finetune(
        self,
        Xs,
        Y=None,
        context=None,
        update_hook=None,
        log_hooks=None,
        X_partial=None,
        Y_partial=None,
    ):
        """
        Fit a sequence labeling model

        If X_partial and Y_partial are provided, treat those as partial data and
        Xs and Y as fully annotated data. We only perform auto negative sampling on
        fully annotated data.
        """
        if self.config.chunk_long_sequences and self.config.auto_negative_sampling and Y is not None:
            # clear the saver to save memory.
            self.saver.fallback  # retrieve the fallback future.
            self.saver = None
            model_copy = copy.deepcopy(self)
            model_copy._initialize()
            model_copy.input_pipeline.total_epoch_offset = self.config.n_epochs
            self.input_pipeline.current_epoch_offset = self.config.n_epochs
            self.input_pipeline.total_epoch_offset = self.config.n_epochs

            # Train model with only positive chunks
            model_copy.config.max_empty_chunk_ratio = 0.0
            model_copy.config.auto_negative_sampling = False
            model_copy.finetune(Xs, Y=Y, context=context, update_hook=update_hook)
            initial_run_preds = []

            # Heuristic to select batch size for prediction to limit memory consumption.
            # Aim is to give us the smallest batch size that will give us full batches.
            approx_max_tokens_per_doc = max(len(x) for x in Xs) / 5
<<<<<<< HEAD
            approx_chunks_per_doc = approx_max_tokens_per_doc / (
                self.config.max_length - self.config.chunk_context
            )
            outer_batch_size = min(
                max(int(self.config.predict_batch_size / approx_chunks_per_doc), 1),
                self.config.predict_batch_size,
            )
=======
            approx_chunks_per_doc = approx_max_tokens_per_doc / (self.config.max_length - self.input_pipeline.chunker.total_context_width)
            outer_batch_size = min(max(int(self.config.predict_batch_size / approx_chunks_per_doc), 1), self.config.predict_batch_size)
>>>>>>> df9d8b64

            with self.cached_predict():
                for b_start in range(0, len(Xs), outer_batch_size):
                    initial_run_preds += model_copy.predict(
                        Xs[b_start : b_start + outer_batch_size]
                    )
            del model_copy

            # Tag negative predictions with <PAD> label and add to label set
            Y_with_neg_samples = negative_samples(
                initial_run_preds, Y, pad=self.config.pad_token
            )

            # this means we get the same absolute number of randomly sampled empty chunks with or without this option.
            self.config.max_empty_chunk_ratio *= sum(len(yi) for yi in Y) / sum(
                len(yi) for yi in Y_with_neg_samples
            )
            Y = Y_with_neg_samples

            # Reinitialize the model including rebuilding the saver.
            self._initialize()

            # If training with partial labels, combine output of auto negative sampling on
            # gold data with partial labels data
            if X_partial and Y_partial:
                Xs = Xs + X_partial
                Y = Y + Y_partial

                # Set empty chunks ratio to 0 to remove empty chunks from partially labeled
                # data, which will only have a sample of true labels
                # TODO Determine if we need something more sophisticated for chunking
                self.config.max_empty_chunk_ratio = 0.0

        return super().finetune(
            Xs, Y=Y, context=context, update_hook=update_hook, log_hooks=log_hooks
        )

    def _pre_chunk_document(
        self, texts: List[str]
    ) -> Tuple[List[str], List[List[int]]]:
        """
        If self.config.max_document_chars is set, "pre-chunk" any documents that
        are longer than that into multiple "sub documents" to more easily process
        large documents through prediction.

        Args:
            texts: Text of each document

        Returns:
            new_texts: Text of each document after pre chunking
            split_indices: Indices of documents that were split by pre chunking
        """
        max_doc_len = self.config.max_document_chars
        new_texts = []
        split_indices = []
        offset = 0
        # Split documents into "sub documents" if any are too long
        for doc_idx, doc in enumerate(texts):
            if len(doc) > max_doc_len:
                num_splits = math.ceil(len(doc) / max_doc_len)
                for split_idx in range(num_splits):
                    new_texts.append(
                        doc[split_idx * max_doc_len : (split_idx + 1) * max_doc_len]
                    )
                split_indices.append(
                    list(range(doc_idx + offset, doc_idx + offset + num_splits))
                )
                offset += num_splits - 1
            else:
                new_texts.append(doc)
                split_indices.append([doc_idx + offset])

        return new_texts, split_indices

    def _merge_chunked_preds(
        self,
        preds: Union[List[List[Dict]], List[Dict]],
        split_indices: List[List[int]],
        return_negative_confidence: bool = False,
    ) -> List[List[Dict]]:
        """
        If self.config.max_document_chars is set, text for long documents is split
        into multiple "sub documents". Given model predictions, and the indices
        specifying which documents have been split, join the labels for previously
        split documents together.

        preds is a list, where each element of the list corresponds to a document.
        In most cases, this will be a List[List[Dict]], where we have a List[Dict]
        for each document, which is a list of predictions.
        However, if return_negative_confidence is True, we instead have a Dict for
        each document, which contains the keys "negative_confidence" and "prediction"

        Args:
            preds: Model predictions
            split_indices: Indices specifying how documents were split
            return_negative_confidence: If True, expect preds to be List[Dict]
                instead List[List[Dict]]

        Returns:
            merged_preds: Model predictions after merging documents together
        """
        merged_preds = []
        for pred_idxs in split_indices:
            if len(pred_idxs) == 1:
                merged_preds.append(preds[pred_idxs[0]])
            # len(pred_idxs) > 1 indicates that a document was split into multiple
            # "sub documents", for which the labels need to be merged
            elif return_negative_confidence:
                doc_preds = {"prediction": []}
                all_doc_neg_confs = defaultdict(list)
                for chunk_idx, pred_idx in enumerate(pred_idxs):
                    offset = chunk_idx * self.config.max_document_chars
                    chunk_preds = preds[pred_idx]["prediction"]
                    # Add offset to label start/ends so that they index correctly
                    # into the text after joining across pre chunks
                    for i in range(len(chunk_preds)):
                        chunk_preds[i]["start"] += offset
                        chunk_preds[i]["end"] += offset
                    doc_preds["prediction"].extend(chunk_preds)
                    # Create list of negative confidences for each key, to later take the max of
                    for key, val in preds[pred_idx]["negative_confidence"].items():
                        all_doc_neg_confs[key].append(val)
                # Get max of negative conf values for each key
                doc_preds["negative_confidence"] = {
                    key: np.max(vals) for key, vals in all_doc_neg_confs.items()
                }
                merged_preds.append(doc_preds)
            else:
                doc_preds = []
                for chunk_idx, pred_idx in enumerate(pred_idxs):
                    offset = chunk_idx * self.config.max_document_chars
                    chunk_preds = preds[pred_idx]
                    # Add offset to label start/ends so that they index correctly
                    # into the text after joining across pre chunks
                    for i in range(len(chunk_preds)):
                        chunk_preds[i]["start"] += offset
                        chunk_preds[i]["end"] += offset
                    doc_preds.extend(chunk_preds)
                merged_preds.append(doc_preds)

        return merged_preds

    def predict(
        self,
        X,
        per_token=False,
        context=None,
        return_negative_confidence=False,
        **kwargs
    ):
        """
        Produces a list of most likely class labels as determined by the fine-tuned model.

        :param X: A list / array of text, shape [batch]
        :param per_token: If True, return raw probabilities and labels on a per token basis
        :returns: list of class labels.
        """
        if self.config.max_document_chars:
            # Split each document into N "pre chunks" or length self.config.max_document_chars
            # before feeding them into the input pipeline. The split_indices will be used to
            # rejoin the labels after prediction
            X, split_indices = self._pre_chunk_document(X)

        preds = super().predict(
            X,
            per_token=per_token,
            context=context,
            return_negative_confidence=return_negative_confidence,
            **kwargs
        )

        if self.config.max_document_chars:
            preds = self._merge_chunked_preds(
                preds, split_indices, return_negative_confidence
            )

        return preds

    def _predict(
        self, zipped_data, per_token=False, return_negative_confidence=False, **kwargs
    ):
        predictions = self.process_long_sequence(zipped_data, **kwargs)
        return self._predict_decode(
            zipped_data,
            predictions,
            per_token=per_token,
            return_negative_confidence=return_negative_confidence,
            **kwargs
        )

    def _predict_decode(
        self,
        zipped_data,
        predictions,
        per_token=False,
        return_negative_confidence=False,
        **kwargs
    ):
        """
        Produces a list of most likely class labels as determined by the fine-tuned model.

        :param X: A list / array of text, shape [batch]
        :param per_token: If True, return raw probabilities and labels on a per token basis
        :returns: list of class labels.
        """
        classes = list(self.input_pipeline.label_encoder.classes_)
        doc_idx = -1
        doc_annotations = []
        raw_text = [data.get("raw_text", data["X"]) for data in zipped_data]
        for (
            token_start_idx,
            token_end_idx,
            start_of_doc,
            end_of_doc,
            label_seq,
            proba_seq,
            start,
            end,
        ) in predictions:
            if start_of_doc:
                # if this is the first chunk in a document, start accumulating from scratch
                doc_subseqs = []
                doc_labels = []
                doc_probs = []
                doc_positions = []
                doc_starts = []
                doc_idx += 1
                last_end = 0
                doc_level_probas = []

            label_seq = label_seq[start:end]
            end_of_token_seq = token_end_idx[start:end]
            start_of_token_seq = token_start_idx[start:end]
            proba_seq = proba_seq[start:end]

            proba_seq_masked = proba_seq.copy()

            for il, label in enumerate(label_seq):
                # covers the multilabel case where pad is not a distinct class.
                if label in classes:
                    label_idx = classes.index(label)
                    proba_seq_masked[il:, label_idx] = 0.0
            doc_level_probas.append(np.max(proba_seq_masked, axis=0))

            for label, start_idx, end_idx, proba in zip(
                label_seq, start_of_token_seq, end_of_token_seq, proba_seq
            ):
                if end_idx == -1:
                    # indicates padding / special tokens
                    continue

                assert start_idx >= last_end, "Start idx: {}, last_end: {}".format(
                    start_idx, last_end
                )
                last_end = end_idx

                if self.config.group_bio_tagging:
                    group_prefix = ""
                    if label[:3] == "BG-" or label[:3] == "IG-":
                        group_prefix, label = label[:3], label[3:]
                if self.config.bio_tagging:
                    bio_prefix = None
                    if label != self.config.pad_token:
                        bio_prefix, label = label[:2], label[2:]
                if self.config.group_bio_tagging and label != self.config.pad_token:
                    # Save the group prefix so the grouping target models can
                    # extract grouping information down the line
                    label = group_prefix + label

                def _get_label(label):
                    if label[:3] == "BG-" or label[:3] == "IG-":
                        return label[3:]
                    return label

                # if there are no current subsequences
                # or the current subsequence has the wrong label
                # or bio tagging is on and we have a B- tag
                if (
                    not doc_subseqs
                    or per_token
                    or (self.config.bio_tagging and bio_prefix == "B-")
                    or (self.config.group_bio_tagging and group_prefix == "BG-")
                    or (
                        label != doc_labels[-1]
                        and (
                            # Merge spans if the labels are the same,
                            # disregarding group BIO tags
                            # This is safe as we already hard break on BG-, so
                            # we will only be merging IG- tags
                            not self.config.group_bio_tagging
                            or _get_label(label) != _get_label(doc_labels[-1])
                        )
                    )
                ):
                    assert start_idx <= end_idx, "Start: {}, End: {}".format(
                        start_idx, end_idx
                    )
                    # start new subsequence
                    doc_subseqs.append(raw_text[doc_idx][start_idx:end_idx])
                    doc_labels.append(label)
                    doc_probs.append([proba])
                    doc_positions.append((start_idx, end_idx))
                    doc_starts.append(start_idx)
                else:
                    assert start_idx <= end_idx, "Start: {}, End: {}".format(
                        start_idx, end_idx
                    )
                    # continue appending to current subsequence
                    assert doc_starts[-1] <= end_idx, "Start: {}, End: {}".format(
                        doc_starts[-1], end_idx
                    )
                    doc_subseqs[-1] = raw_text[doc_idx][doc_starts[-1] : end_idx]
                    doc_probs[-1].append(proba)

            if end_of_doc:
                # last chunk in a document
                prob_dicts = []
                for prob_seq in doc_probs:
                    # format probabilities as dictionary
                    probs = np.mean(np.vstack(prob_seq), axis=0)
                    prob_dicts.append(
                        dict(zip(self.input_pipeline.label_encoder.classes_, probs))
                    )
                    if self.multi_label:
                        del prob_dicts[-1][self.config.pad_token]

                _, doc_annotations_sample = finetune_to_indico_sequence(
                    raw_texts=[raw_text[doc_idx]],
                    subseqs=[doc_subseqs],
                    labels=[doc_labels],
                    probs=[prob_dicts],
                    none_value=self.config.pad_token,
                    subtoken_predictions=self.config.subtoken_predictions,
                    bio_tagging=self.config.bio_tagging
                    or self.config.group_bio_tagging,
                )
                if per_token:
                    doc_annotations.append(
                        {
                            "tokens": _spacy_token_predictions(
                                raw_text=raw_text[doc_idx],
                                tokens=doc_subseqs,
                                probas=prob_dicts,
                                positions=doc_positions,
                            ),
                            "prediction": doc_annotations_sample[0],
                        }
                    )
                elif return_negative_confidence:
                    doc_annotations.append(
                        {
                            "prediction": doc_annotations_sample[0],
                            "negative_confidence": dict(
                                zip(classes, np.max(doc_level_probas, axis=0))
                            ),
                        }
                    )

                else:
                    doc_annotations.append(doc_annotations_sample[0])
        return doc_annotations

    def featurize(self, X, **kwargs):
        """
        Embeds inputs in learned feature space. Can be called before or after calling :meth:`finetune`.

        :param Xs: An iterable of lists or array of text, shape [batch, n_inputs, tokens]
        :returns: np.array of features of shape (n_examples, embedding_size).
        """
        return super().featurize(X, **kwargs)

    def predict_proba(
        self, X, context=None, return_negative_confidence=False, **kwargs
    ):
        """
        Produces a list of most likely class labels as determined by the fine-tuned model.

        :param X: A list / array of text, shape [batch]
        :returns: list of class labels.
        """
        return self.predict(
            X,
            context=context,
            return_negative_confidence=return_negative_confidence,
            **kwargs
        )

    def _target_model(
        self,
        *,
        config,
        featurizer_state,
        targets,
        n_outputs,
        train=False,
        reuse=None,
        **kwargs
    ):
        return sequence_labeler(
            hidden=featurizer_state["sequence_features"],
            targets=targets,
            n_targets=n_outputs,
            pad_id=config.pad_idx,
            config=config,
            train=train,
            multilabel=config.multi_label_sequences,
            reuse=reuse,
            lengths=featurizer_state["lengths"],
            use_crf=self.config.crf_sequence_labeling,
            **kwargs
        )

    def _predict_op(self, logits, **kwargs):
        trans_mats = kwargs.get("transition_matrix")
        sequence_length = kwargs.get("sequence_length")
        if self.config.use_gpu_crf_predict.lower() == "auto":
            use_gpu_op = self.multi_label
        else:
            use_gpu_op = self.config.use_gpu_crf_predict

        if self.multi_label:
            logits = tf.unstack(logits, axis=-1)
            label_idxs = []
            label_probas = []
            for logits_i, trans_mat_i in zip(logits, trans_mats):
                idx, prob = sequence_decode(
                    logits_i,
                    trans_mat_i,
                    sequence_length,
                    use_gpu_op=True,
                    use_crf=self.config.crf_sequence_labeling,
                )
                label_idxs.append(idx)
                label_probas.append(prob[:, :, 1:])
            label_idxs = tf.stack(label_idxs, axis=-1)
            label_probas = tf.stack(label_probas, axis=-1)
        else:
            label_idxs, label_probas = sequence_decode(
                logits,
                trans_mats,
                sequence_length,
                use_gpu_op=False,
                use_crf=self.config.crf_sequence_labeling,
            )
        return label_idxs, label_probas

    def _predict_proba_op(self, logits, **kwargs):
        return tf.no_op()<|MERGE_RESOLUTION|>--- conflicted
+++ resolved
@@ -1,8 +1,8 @@
 import itertools
 import copy
-from collections import Counter, defaultdict
+from collections import Counter
 import math
-from typing import Dict, List, Tuple, Union
+from typing import Dict, List, Tuple
 
 import tensorflow as tf
 import numpy as np
@@ -257,7 +257,11 @@
         Xs and Y as fully annotated data. We only perform auto negative sampling on
         fully annotated data.
         """
-        if self.config.chunk_long_sequences and self.config.auto_negative_sampling and Y is not None:
+        if (
+            self.config.chunk_long_sequences
+            and self.config.auto_negative_sampling
+            and Y is not None
+        ):
             # clear the saver to save memory.
             self.saver.fallback  # retrieve the fallback future.
             self.saver = None
@@ -276,18 +280,13 @@
             # Heuristic to select batch size for prediction to limit memory consumption.
             # Aim is to give us the smallest batch size that will give us full batches.
             approx_max_tokens_per_doc = max(len(x) for x in Xs) / 5
-<<<<<<< HEAD
             approx_chunks_per_doc = approx_max_tokens_per_doc / (
-                self.config.max_length - self.config.chunk_context
+                self.config.max_length - self.input_pipeline.chunker.total_context_width
             )
             outer_batch_size = min(
                 max(int(self.config.predict_batch_size / approx_chunks_per_doc), 1),
                 self.config.predict_batch_size,
             )
-=======
-            approx_chunks_per_doc = approx_max_tokens_per_doc / (self.config.max_length - self.input_pipeline.chunker.total_context_width)
-            outer_batch_size = min(max(int(self.config.predict_batch_size / approx_chunks_per_doc), 1), self.config.predict_batch_size)
->>>>>>> df9d8b64
 
             with self.cached_predict():
                 for b_start in range(0, len(Xs), outer_batch_size):
@@ -373,19 +372,16 @@
         into multiple "sub documents". Given model predictions, and the indices
         specifying which documents have been split, join the labels for previously
         split documents together.
-
         preds is a list, where each element of the list corresponds to a document.
         In most cases, this will be a List[List[Dict]], where we have a List[Dict]
         for each document, which is a list of predictions.
         However, if return_negative_confidence is True, we instead have a Dict for
         each document, which contains the keys "negative_confidence" and "prediction"
-
         Args:
             preds: Model predictions
             split_indices: Indices specifying how documents were split
             return_negative_confidence: If True, expect preds to be List[Dict]
                 instead List[List[Dict]]
-
         Returns:
             merged_preds: Model predictions after merging documents together
         """
