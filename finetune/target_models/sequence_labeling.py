--- conflicted
+++ resolved
@@ -1,12 +1,9 @@
 import itertools
 import copy
 from collections import Counter
-<<<<<<< HEAD
 import json
-=======
 import math
 from typing import Dict, List, Tuple
->>>>>>> b574f7f2
 
 import tensorflow as tf
 import numpy as np
@@ -318,7 +315,6 @@
                     Xs[b_start : b_start + outer_batch_size]
                 )
             del model_copy
-<<<<<<< HEAD
 
             # Tag negative predictions with <PAD> label and add to label set
             Y_with_neg_samples = negative_samples(
@@ -330,11 +326,6 @@
                 with open(neg_samples_path, "w") as handle:
                     json.dump(Y_with_neg_samples, handle, cls=NpEncoder)
 
-=======
-            Y_with_neg_samples = negative_samples(
-                initial_run_preds, Y, pad=self.config.pad_token
-            )
->>>>>>> b574f7f2
             # this means we get the same absolute number of randomly sampled empty chunks with or without this option.
             self.config.max_empty_chunk_ratio *= sum(len(yi) for yi in Y) / sum(
                 len(yi) for yi in Y_with_neg_samples
@@ -473,7 +464,6 @@
     ):
         """
         Produces a list of most likely class labels as determined by the fine-tuned model.
-
         :param X: A list / array of text, shape [batch]
         :param per_token: If True, return raw probabilities and labels on a per token basis
         :returns: list of class labels.
@@ -571,51 +561,6 @@
                     if self.multi_label:
                         del prob_dicts[-1][self.config.pad_token]
 
-<<<<<<< HEAD
-                all_subseqs.append(doc_subseqs)
-                all_labels.append(doc_labels)
-                all_probs.append(prob_dicts)
-                all_positions.append(doc_positions)
-                all_doc_level_probas.append(np.max(doc_level_probas, axis=0))
-
-        _, doc_annotations = finetune_to_indico_sequence(
-            raw_texts=raw_text,
-            subseqs=all_subseqs,
-            labels=all_labels,
-            probs=all_probs,
-            none_value=self.config.pad_token,
-            subtoken_predictions=self.config.subtoken_predictions,
-        )
-
-        if per_token:
-            return [
-                {
-                    "tokens": _spacy_token_predictions(
-                        raw_text=text,
-                        tokens=tokens,
-                        probas=probas,
-                        positions=positions,
-                    ),
-                    "prediction": predictions,
-                }
-                for text, tokens, labels, probas, positions, predictions in zip(
-                    raw_text,
-                    all_subseqs,
-                    all_labels,
-                    all_probs,
-                    all_positions,
-                    doc_annotations,
-                )
-            ]
-        elif return_negative_confidence:
-            output = []
-            for anno, probas in zip(doc_annotations, all_doc_level_probas):
-                output.append(
-                    {
-                        "prediction": anno,
-                        "negative_confidence": dict(zip(classes, probs)),
-                    }
-=======
                 _, doc_annotations_sample = finetune_to_indico_sequence(
                     raw_texts=[raw_text[doc_idx]],
                     subseqs=[doc_subseqs],
@@ -624,7 +569,6 @@
                     none_value=self.config.pad_token,
                     subtoken_predictions=self.config.subtoken_predictions,
                     bio_tagging=self.config.bio_tagging,
->>>>>>> b574f7f2
                 )
                 if per_token:
                     doc_annotations.append(
@@ -655,7 +599,6 @@
     def featurize(self, X, **kwargs):
         """
         Embeds inputs in learned feature space. Can be called before or after calling :meth:`finetune`.
-
         :param Xs: An iterable of lists or array of text, shape [batch, n_inputs, tokens]
         :returns: np.array of features of shape (n_examples, embedding_size).
         """
@@ -666,7 +609,6 @@
     ):
         """
         Produces a list of most likely class labels as determined by the fine-tuned model.
-
         :param X: A list / array of text, shape [batch]
         :returns: list of class labels.
         """
@@ -703,16 +645,7 @@
         )
 
     def _predict_op(self, logits, **kwargs):
-        """
-        Predict operation for estimator. Used in BaseModel.get_estimator()
-
-        Args:
-            logits:
-            **kwargs:
-
-        Returns:
-
-        """
+        """Predict op for estimator. Use in BaseModel.get_estimator()"""
         trans_mats = kwargs.get("transition_matrix")
         sequence_length = kwargs.get("sequence_length")
         if self.config.use_gpu_crf_predict.lower() == "auto":
