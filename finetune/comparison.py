import numpy as np

from finetune.base import BaseModel
from finetune.classifier import Classifier
from finetune.encoding import ArrayEncodedOutput
import tensorflow as tf


class Comparison(Classifier):
    """ 
    Compares two documents to solve a classification task.  
    
    For a full list of configuration options, see `finetune.config`.

    :param config: A config object generated by `finetune.config.get_config` or None (for default config).
    :param **kwargs: key-value pairs of config items to override.
    """

    def get_reduction_op(self):
        if self.config.reduction_op == "abs_sum":
            return lambda x: tf.abs(tf.reduce_sum(x, axis=1))
        if self.config.reduction_op == "prod":
            return lambda x: tf.reduce_prod(x, axis=1)
        
    def __init__(self, *args, **kwargs):
        super().__init__(*args, **kwargs)

    def _text_to_ids(self, X1, X2, Y=None, max_length=None):
        """
        Format comparison examples as a list of IDs
        """
        arr_forward = super()._text_to_ids(X1, X2, Y=Y, max_length=max_length)
        arr_backward = super()._text_to_ids(X2, X1, Y=Y, max_length=max_length)
        kwargs = arr_forward._asdict()
        kwargs['tokens'] = [arr_forward.tokens, arr_backward.tokens]
        kwargs['token_ids'] = np.stack([arr_forward.token_ids, arr_backward.token_ids], 1)
        kwargs['mask'] = np.stack([arr_forward.mask, arr_backward.mask], 1)
        return ArrayEncodedOutput(**kwargs)

    def finetune(self, X1, X2, Y=None, batch_size=None):
        """
        :param X1: List or array of text, shape [batch]
        :param X2: List or array of text, shape [batch]
        :param Y: integer or string-valued class labels. It is necessary for the items of Y to be sortable.
        :param batch_size: integer number of examples per batch. When N_GPUS > 1, this number
                           corresponds to the number of training examples provided to each GPU.
        """
        fit_language_model_only = (Y is None)
        arr_encoded = self._text_to_ids(X1, X2)
        labels = None if fit_language_model_only else Y
        return self._training_loop(arr_encoded, Y=labels, batch_size=batch_size)

    def _define_placeholders(self, target_dim=None):
        super()._define_placeholders(target_dim=target_dim)
        self.X = tf.placeholder(tf.int32, [None, 2, self.config.max_length, 2])
        self.M = tf.placeholder(tf.float32, [None, 2, self.config.max_length])  # sequence mask

    def _target_model(self, *, featurizer_state, targets, n_outputs, train=False, reuse=None, **kwargs):
<<<<<<< HEAD
        reduce = self.get_reduction_op()
        featurizer_state["sequence_features"] = reduce(featurizer_state["sequence_features"])
        featurizer_state["features"] = reduce(featurizer_state["features"])
=======
        featurizer_state["sequence_features"] = tf.abs(tf.reduce_sum(featurizer_state["sequence_features"], 1))
        featurizer_state["features"] = tf.abs(tf.reduce_sum(featurizer_state["features"], 1))
>>>>>>> 1c3db9c5
        return super()._target_model(featurizer_state=featurizer_state, targets=targets, n_outputs=n_outputs, train=train, reuse=reuse, **kwargs)

    def predict(self, X1, X2, max_length=None):
        """
        Produces a list of most likely class labels as determined by the fine-tuned model.


        :param X1: List or array of text, shape [batch]
        :param X2: List or array of text, shape [batch]
        :param max_length: the number of byte-pair encoded tokens to be included in the document representation.
                           Providing more than `max_length` tokens as input will result in truncation.
        :returns: list of class labels.
        """
        return BaseModel.predict(self, X1, X2, max_length=max_length)

    def predict_proba(self, X1, X2, max_length=None):
        """
        Produces a probability distribution over classes for each example in X.


        :param X1: List or array of text, shape [batch]
        :param X2: List or array of text, shape [batch]
        :param max_length: the number of byte-pair encoded tokens to be included in the document representation.
                           Providing more than `max_length` tokens as input will result in truncation.
        :returns: list of dictionaries.  Each dictionary maps from a class label to its assigned class probability.
        """
        return BaseModel.predict_proba(self, X1, X2, max_length=max_length)

    def featurize(self, X1, X2, max_length=None):
        """
        Embeds inputs in learned feature space. Can be called before or after calling :meth:`finetune`.

        :param X1: List or array of text, shape [batch]
        :param X2: List or array of text, shape [batch]
        :param max_length: the number of byte-pair encoded tokens to be included in the document representation.
                           Providing more than `max_length` tokens as input will result in truncation.
        :returns: np.array of features of shape (n_examples, embedding_size).
        """
        return BaseModel.featurize(self, X1, X2, max_length=max_length)<|MERGE_RESOLUTION|>--- conflicted
+++ resolved
@@ -56,14 +56,9 @@
         self.M = tf.placeholder(tf.float32, [None, 2, self.config.max_length])  # sequence mask
 
     def _target_model(self, *, featurizer_state, targets, n_outputs, train=False, reuse=None, **kwargs):
-<<<<<<< HEAD
         reduce = self.get_reduction_op()
         featurizer_state["sequence_features"] = reduce(featurizer_state["sequence_features"])
         featurizer_state["features"] = reduce(featurizer_state["features"])
-=======
-        featurizer_state["sequence_features"] = tf.abs(tf.reduce_sum(featurizer_state["sequence_features"], 1))
-        featurizer_state["features"] = tf.abs(tf.reduce_sum(featurizer_state["features"], 1))
->>>>>>> 1c3db9c5
         return super()._target_model(featurizer_state=featurizer_state, targets=targets, n_outputs=n_outputs, train=train, reuse=reuse, **kwargs)
 
     def predict(self, X1, X2, max_length=None):
