from abc import ABCMeta
import logging

import pandas as pd
import numpy as np
from sklearn.preprocessing import LabelEncoder, MultiLabelBinarizer, OrdinalEncoder

LOGGER = logging.getLogger("finetune")

class BaseEncoder(metaclass=ABCMeta):
    @property
    def target_labels(self):
        return getattr(self, 'classes_', None)

    @property
    def target_dim(self):
        return len(self.target_labels) if self.target_labels is not None else None


class RegressionEncoder(BaseEncoder):
    def __init__(self):
        self.num_outputs = None

    def fit(self, x):
        self.fit_transform(x)
        return self

    def transform(self, x):
        output = np.array(x)
        rank = len(output.shape)
        if rank == 1:
            return np.expand_dims(output, 1)  # for single output value regression.
        if rank == 2:
            return output
        raise ValueError("Unresolvable shape: {}. Must be able to fit a format [batch, n_outputs]".format(output.shape))

    def fit_transform(self, x):
        output = self.transform(x)
        self.num_outputs = output.shape[1]
        return output

    def inverse_transform(self, y):
        y = np.array(y)
        if y.shape[1] == 1:
            return np.squeeze(y, 1)
        else:
            return y

    @property
    def target_dim(self):
        return self.num_outputs

    @property
    def target_labels(self):
        raise ValueError


class OneHotLabelEncoder(LabelEncoder, BaseEncoder):

    def _make_one_hot(self, labels):
        output = np.zeros([len(labels), len(self.classes_)], dtype=np.float)
        output[np.arange(len(labels)), labels] = 1
        return output

    def fit_transform(self, y):
        labels = super().fit_transform(y)
        return self._make_one_hot(labels)

    def transform(self, y):
        labels = super().transform(y)
        return self._make_one_hot(labels)

    def inverse_transform(self, one_hot):
        ys = []
        one_hot = np.asarray(one_hot)
        for row in one_hot:
            for i, flag in enumerate(row):
                if flag == 1:
                    ys.append(self.target_labels[i])
                    break
        return ys


class NoisyLabelEncoder(LabelEncoder, BaseEncoder):

    # Overriding the fit method...
    # Fit method may not be necessary at all if pandas is
    # consistent about how it chooses columns
    # TODO: Check
    def fit(self, y):
        self.classes_ = list(pd.DataFrame(y[:1]).columns)
        return self

    def transform(self, y):
        return pd.DataFrame(y, columns=self.classes_, dtype=np.float).values

    #TODO: Make output dataframe consistent with self.target_labels
    # and self.classes_
    def fit_transform(self, labels):
        self.fit(labels)
        return self.transform(labels)

    def inverse_transform(self, probabilities):
        dataframe = pd.DataFrame(probabilities, columns=self.classes_)
        return list(dataframe.T.to_dict().values())


class Seq2SeqLabelEncoder(BaseEncoder):
    def __init__(self, input_pipeline, max_len, *args, **kwargs):
        super().__init__(*args, **kwargs)
        self.input_pipeline = input_pipeline
        self.max_len = max_len

    def fit(self, y):
        return

    @property
    def encoder(self):
        return self.input_pipeline.text_encoder

    @property
    def target_dim(self):
        return self.encoder.vocab_size

    def fit_transform(self, y):
        return self.transform(y)

    def transform(self, y):
        output = []
        for y_i in y:
            out = self.encoder.encode_multi_input([y_i], max_length=self.max_len, include_bos_eos=True).token_ids
            output.append((out, len(out)))
        return output

    def inverse_transform(self, y):
        return [self.encoder.decode(y_i.tolist()) for y_i in y]


class OrdinalRegressionEncoder(OrdinalEncoder, BaseEncoder):

    def __init__(self):
        self.num_outputs = None
        super().__init__()

    def _force_2d(self, x):
        return np.array(x, dtype=np.int32).reshape(-1, 1)

    def fit(self, x):
        super().fit(self._force_2d(x))
        self.num_outputs = len(self.categories_[0]) - 1
        return self

    def transform(self, x):
        labels = super().transform(self._force_2d(x)).astype(np.int32)
        labels = self.rank_to_one_hot(labels)
        return labels

    def fit_transform(self, x):
        self.fit(x)
        return self.transform(x)

    def rank_to_one_hot(self, x):
        # changes a one-variable rank into an array of 1s and 0s defining the target output of each threshold
        one_hot = np.zeros((len(x), self.num_outputs), dtype=np.float32)
        for i, (rank,) in enumerate(x):
            one_hot[i, :rank] = 1
        return one_hot

    def inverse_transform(self, y):
        y = np.array(y)
        y = y > 0.5
        rank = np.sum(y, axis=1)
        rank = np.expand_dims(rank, 1)
        y = super().inverse_transform(rank)
        y = np.squeeze(y)
        return y

    @property
    def target_dim(self):
        return self.num_outputs

    @property
    def target_labels(self):
        raise ValueError


class SequenceLabelingEncoder(BaseEncoder):

    def __init__(self, pad_token, bio_tagging=False):
        self.classes_ = None
        self.pad_token = pad_token
        self.lookup = None
        self.bio_tagging = bio_tagging

    def fit(self, labels):
        self.classes_ = sorted(list(set(lab_i["label"] for lab in labels for lab_i in lab) | {self.pad_token}))
<<<<<<< HEAD
        # Put unknown token at the end. This is an awful hack
        if "<UNK>" in self.classes_:
            self.classes_.remove("<UNK>")
            self.classes_.append("<UNK>")
=======
        if self.bio_tagging:
            # <PAD> is duplicated here, removed in the set() call
            self.classes_ = [pre + c if c != self.pad_token else c
                             for c in self.classes_ for pre in ("B-", "I-")]
            self.classes_ = sorted(list(set(self.classes_)))
>>>>>>> b574f7f2
        self.lookup = {c: i for i, c in enumerate(self.classes_)}

    def pre_process_label(self, out, labels):
        pad_idx = self.lookup[self.pad_token]
        return labels, pad_idx

    @staticmethod
    def overlaps(label, tok_start, tok_end, tok_text, input_text, offset=None):
        does_overlap = (
            label["start"] < tok_end <= label["end"] or
            tok_start < label["end"] <= tok_end
        )
        if not does_overlap:
            return False, False

        # Don't run check if text wasn't provided
        if 'text' in label:
            if offset is not None:
                strings_agree = input_text[label["start"] - offset: label["end"] - offset] == label["text"]
            else:
                strings_agree = input_text[label["start"]: label["end"]] == label["text"]
        else:
            strings_agree = True

        return does_overlap, strings_agree

    def transform(self, out, labels):
        # This is basically input_text[0] in the normal case and joins pages for doclabeler
        input_text = "".join(out.input_text)
        labels, pad_idx = self.pre_process_label(out, labels)
        labels_out = [pad_idx for _ in out.tokens]
        offset = out.offset or 0
        for label in labels:
            current_label = label["label"]
            if self.bio_tagging:
                current_label = "B-" + current_label
            for i, (start, end, text) in enumerate(zip(out.token_starts, out.token_ends, out.tokens)):
                # Label extends less than halfway through token
                if label["end"] < (start + end + 1) // 2:
                    break
                overlap, agree = self.overlaps(label, start, end, text, input_text, offset=offset)
                if overlap:
                    if not agree:
                        raise ValueError(
                            "Tokens and labels do not align. {} matches with {}".format(
                                label,
                                input_text[label["start"] - offset: label["end"] - offset]
                            )
                        )
                    if labels_out[i] != pad_idx and self.lookup[current_label] != labels_out[i]:
                        LOGGER.warning("Overlapping labels were found, consider multilabel_sequence=True")
                    if current_label not in self.lookup:
                        LOGGER.warning(
                            "Attempting to encode unknown labels : {}, ignoring for now but this will likely not "
                            "result in desirable behaviour. Available labels are {}".format(current_label, self.lookup.keys())
                        )
                    else:
                        labels_out[i] = self.lookup[current_label]
                        if self.bio_tagging and current_label[:2] == "B-":
                            current_label = "I-" + current_label[2:]
        return labels_out

    def inverse_transform(self, y):
        # TODO: update when finetune_to_indico is removed
        return [self.classes_[l] for l in y]


class SequenceMultiLabelingEncoder(SequenceLabelingEncoder):
    def transform(self, out, labels):
        labels, _ = self.pre_process_label(out, labels)
        labels_out = [[0 for _ in self.classes_] for _ in out.tokens]
        for i, (start, end) in enumerate(zip(out.token_starts, out.token_ends)):
            for label in labels:
                if label["start"] <= start < label["end"] or label["start"] < end <= label["end"]:
                    if label["label"] not in self.lookup:
                        LOGGER.warning(
                            "Attempting to encode unknown labels, ignoring for now but this will likely not "
                            "result in desirable behaviour"
                        )
                    else:
                        labels_out[i][self.lookup[label["label"]]] = 1
        return labels_out

    def inverse_transform(self, y):
        # TODO: update when finetune_to_indico is removed
        return [tuple(c for c, l_i in zip(self.classes_, l) if l_i) for l in y]


class MultilabelClassificationEncoder(MultiLabelBinarizer, BaseEncoder):
    pass


class IDEncoder(BaseEncoder):

    def __init__(self):
        self.classes_ = [0]

    def transform(self, x):
        return x

    def fit(self, x):
        return x

    def fit_transform(self, x):
        return x

    def inverse_transform(self, x):
        return x<|MERGE_RESOLUTION|>--- conflicted
+++ resolved
@@ -194,18 +194,21 @@
 
     def fit(self, labels):
         self.classes_ = sorted(list(set(lab_i["label"] for lab in labels for lab_i in lab) | {self.pad_token}))
-<<<<<<< HEAD
         # Put unknown token at the end. This is an awful hack
+        add_unk = False
         if "<UNK>" in self.classes_:
             self.classes_.remove("<UNK>")
-            self.classes_.append("<UNK>")
-=======
+            add_unk = True
+
         if self.bio_tagging:
             # <PAD> is duplicated here, removed in the set() call
             self.classes_ = [pre + c if c != self.pad_token else c
                              for c in self.classes_ for pre in ("B-", "I-")]
             self.classes_ = sorted(list(set(self.classes_)))
->>>>>>> b574f7f2
+
+        if add_unk:
+            self.classes_.append("<UNK>")
+
         self.lookup = {c: i for i, c in enumerate(self.classes_)}
 
     def pre_process_label(self, out, labels):
