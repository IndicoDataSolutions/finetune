"""
Convert plain text to format accepted by model (token idxs + special tokens).
"""
import warnings
import functools
from collections import namedtuple, Counter, OrderedDict

import spacy
import numpy as np

NLP = None


def get_spacy():
    global NLP
    if NLP is None:
        NLP = spacy.load("en_core_web_sm", disable=["parser", "tagger", "ner", "textcat"])
        NLP.max_length = (
            800000000  # approximately one volume of the encyclopedia britannica.
        )
    return NLP


EncodedOutput = namedtuple(
    "EncodedOutput",
    [
        "token_ids",  # list of list of subtoken ids (ints)
        "tokens",  # list of list of subtokens (strs)
        "token_ends",  # list of list of character locations (ints)
        "token_starts",  # list of list of character starts (locs are character ends) (ints)
        "useful_start",  # an int token idx - where to begin using the predictions when chunking
        "useful_end",  # an int token idx - where to stop using the predictions when chunking
        "input_text",  # The raw text - pre tokenization.
        "offset",  # Offset applied to the token_starts and ends - currently used only by DocumentLabeler
    ],
)
EncodedOutput.__new__.__defaults__ = (None,) * len(EncodedOutput._fields)

SUBS = {"—": "-", "–": "-", "―": "-", "…": "...", "´": "'"}
INFO_KEYS = ["text", "start", "end", "first_col", "first_row", "last_col", "last_row"]


def get_pairs(word):
    """
    Return set of symbol pairs in a word.
    word is represented as tuple of symbols (symbols being variable-length strings)
    """
    pairs = set()
    prev_char = word[0]
    for char in word[1:]:
        pairs.add((prev_char, char))
        prev_char = char
    return pairs


def _flatten(nested_lists):
    return functools.reduce(lambda x, y: x + y, nested_lists, [])


def _remove_repeated_whitespace(encoded):
    batch_token_idxs = []
    batch_tokens = []
    batch_char_ends = []
    batch_char_starts = []
    for token_ids, tokens, token_ends, token_starts in zip(
        encoded.token_ids, encoded.tokens, encoded.token_ends, encoded.token_starts
    ):
        mask = [
<<<<<<< HEAD
            i != 0 and token == tokens[i - 1] == "" for i, token in enumerate(tokens)
=======
            i != 0 and token.strip(" ") == tokens[i - 1].strip(" ") == "" for i, token in enumerate(tokens)
>>>>>>> 6293e70b
        ]
        batch_token_idxs.append([x for x, c in zip(token_ids, mask) if not c])
        batch_tokens.append([x for x, c in zip(tokens, mask) if not c])
        batch_char_ends.append([x for x, c in zip(token_ends, mask) if not c])
        batch_char_starts.append([x for x, c in zip(token_starts, mask) if not c])

    return EncodedOutput(
        token_ids=batch_token_idxs,
        tokens=batch_tokens,
        token_ends=batch_char_ends,
        token_starts=batch_char_starts,
    )


class CacheDict(OrderedDict):
    def __init__(self, *args, cache_len: int = 50000, **kwargs):
        """
        Simple Cache dictionary
        modified from https://gist.github.com/davesteele/44793cd0348f59f8fadd49d7799bd306
        """
        if cache_len < 1:
            raise ValueError(
                "cache_len must be greater than 1 got cache_len={}".format(cache_len)
            )
        self.cache_len = cache_len
        super().__init__(*args, **kwargs)

    def __setitem__(self, key, value):
        super().__setitem__(key, value)
        super().move_to_end(key)

        if len(self) > self.cache_len:
            oldkey = next(iter(self))
            super().__delitem__(oldkey)

    def __getitem__(self, key):
        val = super().__getitem__(key)
        super().move_to_end(key)
        return val


class SingletonMeta(type):
    _instances = {}

    def __call__(cls, *args, **kwargs):
        if cls not in cls._instances:
            cls._instances[cls] = super(SingletonMeta, cls).__call__(*args, **kwargs)
        return cls._instances[cls]


class BaseEncoder(metaclass=SingletonMeta):
    """
    Base class for text encoders.
    Translates raw texts into structured token arrays
    """

    UNK_IDX = 0

    def __init__(self, encoder_path, vocab_path):
        self.encoder_path = encoder_path
        self.vocab_path = vocab_path

        # Required public attributes -- consider refactor to prevent requiring direct
        # access of these attributes
        self.special_tokens = None
        self.start_token = None
        self.delimiter_token = None
        self.end_token = None
        self.encoder = None
        self.decoder = None
        self.cache = CacheDict()

    @property
    def vocab_size(self):
        return len(self.encoder)

    def __getitem__(self, key):
        return self.encoder[key]

    def __setitem__(self, key, value):
        self.encoder[key] = value

    def _encode(self, texts):
        """
        Convert a batch of raw text to a batch of byte-pair encoded token indices.
        """
        raise NotImplementedError

    def decode(self, ids):
        """
        Convert a batch of ids [batch_size, id] into text(ish).
        """

        raise NotImplementedError

    def _cut_and_concat(
        self,
        *,
        encoded,
        max_length,
        special_tokens=None,
        start=None,
        delimiter=None,
        end=None,
        include_bos_eos=True,
        eos_on_cut=True,
    ):
        """
        Takes some tokenized text and arranges it into a format that maximises the amount of kept text from each
        whilst keeping the overall sequence length within max_length tokens. It also adds the 3 special tokens. Start,
         Classify and Delimiter.
        :param encoded: Lists of shape [batch, n_fields, num_tokens]
        :param max_length: Int representing the max length of a single sample
        :param start: Override the default start token.
        :param delimiter: Override the default delimiter token.
        :param end: Override the default classify token
        :return: Formatted outputs of the form. [batch, num_tokens] where num_tokens' <= max_length
        """
        start = start or special_tokens or self.start_token
        delimiter = delimiter or special_tokens or self.delimiter_token
        clf_token = end or special_tokens or self.end_token
        num_samples = len(encoded)
        adjusted_max_length = max_length - num_samples - 1
        allocated_max_len = adjusted_max_length // num_samples

        overflows = [allocated_max_len - len(sequence) for sequence in encoded]
        spare = sum(overflows)

        if spare >= 0:
            cut_len = None
        else:
            warnings.warn(
                "Document is longer than max length allowed, trimming document to {} tokens. Try chunk_long_sequences=True".format(
                    max_length
                )
            )
            empty_tokens = sum(max(overflow, 0) for overflow in overflows)
            num_over = [max(overflow, 0) for overflow in overflows].count(0)
            if num_over == 0:
                cut_len = allocated_max_len
            else:
                cut_len = allocated_max_len + (empty_tokens // num_over)

        if include_bos_eos == True or include_bos_eos == "bos":
            joined = [start]
        else:
            joined = []

        for d in encoded:
            joined += d[:cut_len] + [delimiter]
        joined = joined[:-1]

        if include_bos_eos == True or include_bos_eos == "eos":
            if eos_on_cut or cut_len is None:
                joined += [clf_token]
        return joined

    def _token_length(self, token):
        return len(token)

    def encode_multi_input(
        self,
        Xs,
        max_length=None,
        remove_repeated_whitespace=False,
        include_bos_eos=True,
    ):
        """
        Encodes the text for passing to the model, also tracks the location of each token to allow reconstruction.
        It can also, optionally, construct a per-token labels as required for training.
        :param Xs: A list of lists of string -- [n_fields, n_segments]
        :param Y: A list of list of targets -- [n_batch, n_segments]
        :param max_length: Max length of the sequences.
        :return: A Labeled Sequence Object.
        """
        encoded = self._encode(Xs)
        if remove_repeated_whitespace:
            encoded = _remove_repeated_whitespace(encoded)
        # merge fields + truncate if necessary
        token_ids = self._cut_and_concat(
            encoded=encoded.token_ids,
            max_length=max_length,
            include_bos_eos=include_bos_eos,
        )
        tokens = self._cut_and_concat(
            encoded=encoded.tokens,
            max_length=max_length,
            include_bos_eos=include_bos_eos,
        )
        token_ends = self._cut_and_concat(
            encoded=encoded.token_ends,
            max_length=max_length,
            special_tokens=-1,
            include_bos_eos=include_bos_eos,
        )
        token_starts = self._cut_and_concat(
            encoded=encoded.token_starts,
            max_length=max_length,
            special_tokens=-1,
            include_bos_eos=include_bos_eos,
        )
        return EncodedOutput(
            token_ids=np.asarray(token_ids),
            tokens=np.array(tokens),
            token_ends=np.asarray(token_ends),
            token_starts=np.asarray(token_starts),
        )

    def __setstate__(self, state):
        self.__init__()

    def __getstate__(self):
        raise ValueError(
            "We do not want to be serializing text encoders. Please use getters from input_pipeline."
        )


def tokenize_context(context, encoded_output, config):
    """ Tokenize the context corresponding to a single sequence of text """
    # in the edge case where the chunk is just a single end token, we don't need to alter our context chunk
    seq_len = len(encoded_output.token_ids)
    context_keys = list(k for k in sorted(context[0].keys()) if k not in INFO_KEYS)
    context_by_char_loc = sorted(
        [(c["end"], [c[k] for k in context_keys], c.get("text")) for c in context],
        key=lambda c: c[0],
    )
    # default context is set by user in config
    default_context = [config.default_context[k] for k in context_keys]
    current_char_loc = 0
    tokenized_context = []
    assert len(encoded_output.tokens) == len(encoded_output.token_ends)
    assert encoded_output.token_starts[1] <= encoded_output.token_ends[-2]
    for i, (token, char_loc) in enumerate(
        zip(encoded_output.tokens, encoded_output.token_ends)
    ):
        # Note: this assumes that the tokenization will never lump multiple tokens into one
        # (this would not be the case if multiple context spans make up the same token)
        if char_loc == -1:
            tokenized_context.append(default_context)
        else:
            while token.strip() and char_loc > context_by_char_loc[current_char_loc][0]:
                current_char_loc += 1
                if current_char_loc >= len(context_by_char_loc):
                    raise ValueError(
                        "Context cannot be fully matched as it appears to not cover the end of the sequence for token {}".format(
                            token
                        )
                    )
            if (
                context_by_char_loc[current_char_loc][2]
                and token.strip() not in context_by_char_loc[current_char_loc][2]
            ):
                warnings.warn(
                    "subtoken: {} has matched up with the context for token: {}".format(
                        repr(token), repr(context_by_char_loc[current_char_loc][2])
                    )
                )
            tokenized_context.append(context_by_char_loc[current_char_loc][1])

    assert len(tokenized_context) == len(encoded_output.token_ends)
    # padded value doesn't matter since it will be masked out
    expanded_context = np.pad(
        tokenized_context, ((0, seq_len - len(tokenized_context)), (0, 0)), "constant"
    )
    assert len(expanded_context) == len(encoded_output.token_ids)
    return expanded_context<|MERGE_RESOLUTION|>--- conflicted
+++ resolved
@@ -66,11 +66,7 @@
         encoded.token_ids, encoded.tokens, encoded.token_ends, encoded.token_starts
     ):
         mask = [
-<<<<<<< HEAD
-            i != 0 and token == tokens[i - 1] == "" for i, token in enumerate(tokens)
-=======
             i != 0 and token.strip(" ") == tokens[i - 1].strip(" ") == "" for i, token in enumerate(tokens)
->>>>>>> 6293e70b
         ]
         batch_token_idxs.append([x for x, c in zip(token_ids, mask) if not c])
         batch_tokens.append([x for x, c in zip(tokens, mask) if not c])
