import functools
import numpy as np
import tensorflow as tf
from tensorflow.contrib.crf import crf_log_likelihood

from finetune.base_models import TextCNN
from finetune.base_models.gpt.featurizer import attn, dropout, norm
from finetune.util.shapes import shape_list, merge_leading_dims
from finetune.optimizers.recompute_grads import recompute_grad
from finetune.optimizers.tsa_schedules import get_tsa_threshold, tsa_loss
from finetune.errors import FinetuneError


def perceptron(x, ny, config, w_init=None, b_init=None):
    """
    A very standard linear Perceptron model.
    :param x: Input tensor.
    :param ny: Number of outputs.
    :param config: A config object.
    :param w_init: Weight initializer.
    :param b_init: Bias initializer.
    :return: The output of the perceptron model.
    """
    w_init = w_init or tf.random_normal_initializer(stddev=config.weight_stddev)
    b_init = b_init or tf.constant_initializer(0)
    with tf.variable_scope("perceptron"):
        nx = config.n_embed
        if config.use_auxiliary_info:
            nx += config.n_context_embed
        w = tf.get_variable("w", [nx, ny], initializer=w_init)
        b = tf.get_variable("b", [ny], initializer=b_init)
        return tf.matmul(x, w) + b


def language_model(*, X, M, embed_weights, hidden, config, reuse=None):
    """
    A language model output and loss for the language modelling objective described in the original finetune paper.
    This language model uses weights that are tied to the input embedding.
    :param X: The raw token ids fed to the featurizer.
    :param M: A loss mask, with 1's where losses should be counted and 0's elsewhere.
    :param embed_weights: The word embedding matrix, normally the one returned by the featurizer.
    :param hidden: Output of the featurizer.
    :param config: A config object.
    :param reuse: A Flag passed through to the tf.variable_scope context manager.
    :return: A dict containing:
        logits: The un-normalised log-probabilities over each word in the vocabulary.
        loss: The masked language modelling loss.

    """
    X = merge_leading_dims(X, 3)
    M = merge_leading_dims(M, 2)
    hidden = merge_leading_dims(hidden, 3)
    batch, seq, _ = shape_list(X)
    with tf.variable_scope("model/language-model", reuse=reuse):
        # language model ignores last hidden state because we don't have a target
        sliced_hidden = hidden[:, :-1]
        lm_h = tf.reshape(
            sliced_hidden, [-1, config.n_embed]
        )  # [batch, seq_len, embed] --> [batch * seq_len, embed]
        lm_logits = tf.matmul(lm_h, embed_weights, transpose_b=True)  # tied weights
        lm_logits = tf.reshape(lm_logits, [batch, seq - 1, tf.shape(embed_weights)[0]])

        lm_losses = tf.nn.sparse_softmax_cross_entropy_with_logits(
            logits=lm_logits, labels=X[:, 1:, 0]
        )

        perplexity = tf.reduce_sum(tf.exp(lm_losses) * M[:, 1:], 1) / tf.reduce_sum(
            M[:, 1:], 1
        )

        lm_losses = tf.reshape(lm_losses, [shape_list(X)[0], shape_list(X)[1] - 1])

        # tf.maximum op prevents divide by zero error when mask is all 0s
        lm_losses = tf.reduce_sum(lm_losses * M[:, 1:], 1) / tf.maximum(
            tf.reduce_sum(M[:, 1:], 1), 1
        )

        lm_logits_shape = shape_list(lm_logits)
        sliced_hidden_shape = shape_list(sliced_hidden)
        return {
            "logits": tf.reshape(
                lm_logits, shape=sliced_hidden_shape[:-1] + [lm_logits_shape[-1]]
            ),
            "losses": lm_losses,
            "perplexity": perplexity,
        }


def _apply_class_weight(losses, targets, class_weights=None):
    if class_weights is not None:
        # loss multiplier applied based on true class
        weights = tf.reduce_sum(class_weights * tf.to_float(targets), axis=1)
        weights *= tf.to_float(tf.reduce_prod(tf.shape(weights))) / tf.reduce_sum(
            weights
        )
        losses *= weights
    return losses


def classifier(hidden, targets, n_targets, config, train=False, reuse=None, **kwargs):
    """
    A simple linear classifier.

    :param hidden: The output of the featurizer. [batch_size, embed_dim]
    :param targets: One hot encoded target ids. [batch_size, n_classes]
    :param n_targets: A python int containing the number of classes that the model should be learning to predict over.
    :param dropout_placeholder:
    :param config: A config object, containing all parameters for the featurizer.
    :param train: If this flag is true, dropout and losses are added to the graph.
    :param reuse: Should reuse be set within this scope.
    :param kwargs: Spare arguments.
    :return: dict containing:
        logits: The unnormalised log probabilities of each class.
        losses: The loss for the classifier.
    """
    with tf.variable_scope("classifier", reuse=reuse):
        hidden = dropout(hidden, config.clf_p_drop, train)
        clf_logits = perceptron(hidden, n_targets, config)
        if targets is None:
            clf_losses = None
        else:
            clf_losses = tf.nn.softmax_cross_entropy_with_logits_v2(
                logits=clf_logits, labels=tf.stop_gradient(targets)
            )

            clf_losses = _apply_class_weight(
                clf_losses, targets, kwargs.get("class_weights")
            )

<<<<<<< HEAD
=======
            # From Unsupervised Data Augmentation for Consistency Training, Xie et al. 2019
            if config.tsa_schedule:
                clf_logits, clf_losses = tsa_loss(
                    n_targets, config, clf_losses, clf_logits, targets
                )

>>>>>>> 656bd76a
        return {"logits": clf_logits, "losses": clf_losses}


def multi_choice_question(
    hidden, targets, n_targets, config, train=False, reuse=None, **kwargs
):
    with tf.variable_scope("model", reuse=reuse):
        hidden = dropout(hidden, config.clf_p_drop, train)
        hidden = tf.unstack(hidden, num=n_targets, axis=1)
        hidden = tf.concat(hidden, axis=0)

        clf_out = perceptron(hidden, 1, config)
        clf_out = tf.split(clf_out, n_targets, axis=0)
        clf_out = tf.concat(clf_out, 1)

        if targets is None:
            clf_losses = None
        else:
            clf_losses = tf.nn.sparse_softmax_cross_entropy_with_logits(
                logits=clf_out, labels=tf.stop_gradient(targets)
            )

            clf_losses = _apply_class_weight(
                clf_losses, targets, kwargs.get("class_weights")
            )

        return {"logits": clf_out, "losses": clf_losses}


def multi_classifier(
    hidden, targets, n_targets, config, train=False, reuse=None, **kwargs
):
    """
    A simple linear classifier.

    :param hidden: The output of the featurizer. [batch_size, embed_dim]
    :param targets: The placeholder representing the sparse targets [batch_size, n_targets]
    :param n_targets: A python int containing the number of classes that the model should be learning to predict over.
    :param config: A config object, containing all parameters for the featurizer.
    :param train: If this flag is true, dropout and losses are added to the graph.
    :param reuse: Should reuse be set within this scope.
    :param kwargs: Spare arguments.
    :return: dict containing:
        logits: The unnormalised log probabilities of each class.
        losses: The loss for the classifier.
    """
    with tf.variable_scope("model", reuse=reuse):
        hidden = dropout(hidden, config.clf_p_drop, train)
        clf_logits = perceptron(hidden, n_targets, config)
        if targets is None:
            clf_losses = None
        else:
            clf_losses = tf.nn.sigmoid_cross_entropy_with_logits(
                logits=clf_logits, labels=tf.stop_gradient(targets)
            )
            clf_losses = _apply_class_weight(
                clf_losses, targets, kwargs.get("class_weights")
            )
        return {"logits": clf_logits, "losses": clf_losses}


def regressor(hidden, targets, n_targets, config, train=False, reuse=None, **kwargs):
    """
    A simple linear regressor.

    :param hidden: The output of the featurizer. [batch_size, embed_dim]
    :param targets: The placeholder representing the regression targets. [batch_size]
    :param n_targets: A python int containing the number of outputs that the model should be learning to predict over.
    :param dropout_placeholder:
    :param config: A config object, containing all parameters for the featurizer.
    :param train: If this flag is true, dropout and losses are added to the graph.
    :param reuse: Should reuse be set within this scope.
    :param kwargs: Spare arguments.
    :return: dict containing:
        logits: The regression outputs.
        losses: L2 Loss for the regression targets.
    """
    with tf.variable_scope("regressor", reuse=reuse):
        hidden = dropout(hidden, config.clf_p_drop, train)
        outputs = perceptron(hidden, n_targets, config)
        if targets is None:
            loss = None
        else:
            if config.regression_loss.upper() == "L2":
                loss = tf.nn.l2_loss(outputs - targets)
            elif config.regression_loss.upper() == "L1":
                loss = tf.abs(outputs - targets)
            else:
                raise FinetuneError(
                    "regression_loss needs to be either L1 or L2, instead it is {}".format(
                        config.regression_loss
                    )
                )
        return {"logits": outputs, "losses": loss}


def ordinal_regressor(
    hidden,
    targets,
    n_targets,
    config,
    shared_threshold_weights=True,
    train=False,
    reuse=None,
    **kwargs
):
    """
    Ordinal Regressor using all-threshold loss.

    :param hidden: The output of the featurizer. [batch_size, embed_dim]
    :param targets: The placeholder representing the regression targets (binary threshold values). [batch_size]
    :param n_targets: A python int containing the number of thresholds that the model should be learning to predict over.
    :param dropout_placeholder:
    :param config: A config object, containing all parameters for the featurizer.
    :param train: If this flag is true, dropout and losses are added to the graph.
    :param reuse: Should reuse be set within this scope.
    :param kwargs: Spare arguments.
    :return: dict containing:
        logits: The regression outputs.
        losses: All-threshold Loss for the regression targets.
    """
    with tf.variable_scope("ordinalregressor", reuse=reuse):
        hidden = dropout(hidden, config.clf_p_drop, train)
        if shared_threshold_weights:
            w_init = tf.random_normal_initializer(stddev=config.weight_stddev)
            b_init = tf.random_normal_initializer(0)
            nx = config.n_embed
            w = tf.get_variable("w", [nx, 1], initializer=w_init)
            b = tf.get_variable("b", [n_targets], initializer=b_init)
            logits = tf.matmul(hidden, w) + b
        else:
            logits = perceptron(hidden, n_targets, config)

        if targets is None:
            outputs = tf.sigmoid(logits)
            loss = None
        else:
            outputs = logits
            loss = tf.nn.sigmoid_cross_entropy_with_logits(
                logits=logits, labels=tf.stop_gradient(targets)
            )
        return {"logits": outputs, "losses": loss}


def class_reweighting(class_weights):
    @tf.custom_gradient
    def custom_grad(logits):
        def grad(g):
            # class_weights = tf.Print(class_weights, [class_weights])
            # g = tf.print(g, [g])
            new_g = g * class_weights
            ratio = tf.norm(g) / tf.norm(new_g)
            return new_g * ratio

        return tf.identity(logits), grad

    return custom_grad


def sequence_labeler(
    hidden,
    targets,
    n_targets,
    config,
    pad_id,
    multilabel=False,
    train=False,
    reuse=None,
    pool_idx=None,
    **kwargs
):
    """
    An Attention based sequence labeler model.

    In the case of unidirectional base models such as GPT this model takes the output of the pre-trained model,
    applies an additional randomly initialised multihead attention block, with residuals on top.
    The extra attention is not future masked to allow the model to label sequences based on context in both directions.
    The representations fed into this model are necessarily future masked because a language modelling loss is the
    original objective of the featurizer.

    For bidirectional base models we apply the crf model directly to the output of the base model.

    :param hidden: The output of the featurizer. [batch_size, sequence_length, embed_dim]
    :param targets: The placeholder representing the sequence labeling targets. [batch_size, sequence_length]
    :param n_targets: A python int containing the number of classes that the model should be learning to predict over.
    :param dropout_placeholder:
    :param config: A config object, containing all parameters for the featurizer.
    :param train: If this flag is true, dropout and losses are added to the graph.
    :param reuse: Should reuse be set within this scope.
    :param kwargs: Spare arguments.
    :return: dict containing:
        "logits": The un-normalised log probabilities of each class being in each location. For usable predictions,
            sampling from this distribution is not sufficient and a viterbi decoding method should be used.
        "losses": The negative log likelihood for the sequence targets.
        "predict_params": A dictionary of params to be fed to the viterbi decode function.
    """
    with tf.variable_scope("sequence-labeler", reuse=reuse):
        nx = config.n_embed
        if config.use_auxiliary_info:
            nx += config.n_context_embed

        def seq_lab_internal(hidden):
            if config.base_model.is_bidirectional:
                n = hidden
            else:
                attn_fn = functools.partial(
                    attn,
                    scope="seq_label_attn",
                    n_state=nx,
                    n_head=config.seq_num_heads,
                    resid_pdrop=config.resid_p_drop,
                    attn_pdrop=config.attn_p_drop,
                    train=train,
                    scale=False,
                    mask=False,
                )
                n = norm(attn_fn(hidden) + hidden, "seq_label_residual")
            flat_logits = tf.layers.dense(n, n_targets)
            logits = tf.reshape(
                flat_logits, tf.concat([tf.shape(hidden)[:2], [n_targets]], 0)
            )
            return logits

        with tf.variable_scope("seq_lab_attn"):
            if config.low_memory_mode and train:
                seq_lab_internal = recompute_grad(
                    seq_lab_internal, use_entire_scope=True
                )
            logits = seq_lab_internal(hidden)

        class_weights = kwargs.get("class_weights")
        if class_weights is not None and train:
            class_weights = tf.reshape(class_weights, [1, 1, -1])
            one_hot_class_weights = class_weights * tf.one_hot(targets, depth=n_targets)
            per_token_weights = tf.reduce_sum(
                one_hot_class_weights, axis=-1, keep_dims=True
            )
            logits = class_reweighting(per_token_weights)(logits)

        log_likelihood = 0.0

        default_lengths = kwargs.get("max_length") * tf.ones(
            tf.shape(hidden)[0], dtype=tf.int32
        )
        if pool_idx is None:
            pool_idx = default_lengths
        else:
            pool_idx = tf.where(
                tf.equal(pool_idx, 0),
                default_lengths,
                tf.cast(pool_idx, dtype=tf.int32),
            )

        with tf.device("CPU:0"):
            if multilabel:
                transition_params = []
                logits_individual = tf.unstack(logits, n_targets, axis=-1)
                if targets is not None:
                    targets_individual = tf.unstack(targets, n_targets, axis=-1)
                logits = []
                for i in range(n_targets):
                    transition_params.append(
                        tf.get_variable("Transition_matrix_{}".format(i), shape=[2, 2])
                    )
                    logits.append(
                        tf.stack(
                            (logits_individual[pad_id], logits_individual[i]), axis=-1
                        )
                    )
                    if targets is not None and train and i != pad_id:
                        log_likelihood += crf_log_likelihood(
                            logits[-1],
                            targets_individual[i],
                            pool_idx,
                            transition_params=transition_params[-1],
                        )[0]
                logits = tf.stack(logits, axis=-1)
            else:
                transition_params = tf.get_variable(
                    "Transition_matrix", shape=[n_targets, n_targets]
                )
                if train and targets is not None:
                    log_likelihood, _ = crf_log_likelihood(
                        logits, targets, pool_idx, transition_params=transition_params
                    )

        return {
            "logits": logits,
            "losses": -log_likelihood,
            "predict_params": {"transition_matrix": transition_params},
        }


def association(
    hidden, pool_idx, targets, n_targets, config, train=False, reuse=None, **kwargs
):
    """
    An Attention based sequence labeler model with association.

    :param hidden: The output of the featurizer. [batch_size, sequence_length, embed_dim]
    :param pool_idx: the index of the classify tokens along the sequence dimension. [batch_size]
    :param targets: A dict containing:
     'labels': The sequence labeling targets. [batch_size, sequence_length],
     'associations': A matrix of class ids for the associations [batch_size, sequence_length, seqence_length]
    :param n_targets: A python int containing the number of classes that the model should be learning to predict over.
    :param config: A config object, containing all parameters for the featurizer.
    :param train: If this flag is true, dropout and losses are added to the graph.
    :param reuse: Should reuse be set within this scope.
    :param kwargs: Spare arguments.
    :return: dict containing:
        "logits": The un-normalised log probabilities of each class being in each location. For usable predictions,
            sampling from this distrobution is not sufficiant and a viterbi decoding method should be used.
        "losses": The negative log likelihood for the sequence targets.
        "predict_params": A dictionary of params to be fed to the viterbi decode function.
    """
    with tf.variable_scope("sequence-labeler", reuse=reuse):
        nx = config.n_embed
        length = config.max_length
        num_associations = len(config.association_types) + 1

        def seq_lab_internal(hidden):
            attn_fn = functools.partial(
                attn,
                scope="seq_label_attn",
                n_state=nx,
                n_head=config.seq_num_heads,
                resid_pdrop=config.resid_p_drop,
                attn_pdrop=config.attn_p_drop,
                train=train,
                scale=False,
                mask=False,
            )
            n = norm(attn_fn(hidden) + hidden, "seq_label_residual")
            flat_logits = tf.layers.dense(n, n_targets)
            logits = tf.reshape(
                flat_logits, tf.concat([tf.shape(hidden)[:2], [n_targets]], 0)
            )

            association_head = tf.layers.dense(n, nx)
            association_head = tf.reshape(
                association_head, tf.concat([tf.shape(hidden)[:2], [nx]], 0)
            )

            a = tf.expand_dims(association_head, 1)
            b = tf.expand_dims(association_head, 2)

            features = tf.concat(
                [
                    a - b,
                    a * b,
                    tf.tile(a, [1, length, 1, 1]),
                    tf.tile(b, [1, 1, length, 1]),
                    # TODO: Think about using prediction as a feature for associations.
                ],
                axis=-1,
            )
            associations_flat = tf.layers.dense(
                tf.reshape(features, shape=[-1, nx * 4]), num_associations
            )
            associations = tf.reshape(
                associations_flat, [-1, length, length, num_associations]
            )

            return logits, associations_flat, associations

        with tf.variable_scope("seq_lab_attn"):
            if config.low_memory_mode and train:
                seq_lab_internal = recompute_grad(
                    seq_lab_internal, use_entire_scope=True
                )

            logits, associations_flat, associations = seq_lab_internal(hidden)

        log_likelihood = 0.0
        association_loss = 0.0
        class_weights = kwargs.get("class_weights")
        if class_weights is not None:
            logits = class_reweighting(class_weights)(logits)

        transition_params = tf.get_variable(
            "Transition_matrix", shape=[n_targets, n_targets]
        )
        if train and targets is not None:
            log_likelihood, _ = crf_log_likelihood(
                logits,
                targets["labels"],
                kwargs.get("max_length") * tf.ones(tf.shape(targets["labels"])[0]),
                transition_params=transition_params,
            )
            sequence_mask = tf.sequence_mask(
                pool_idx + 1, maxlen=length, dtype=tf.float32
            )
            mask = tf.expand_dims(sequence_mask, 1) * tf.expand_dims(sequence_mask, 2)

            association_loss = tf.losses.sparse_softmax_cross_entropy(
                logits=associations_flat,
                labels=tf.reshape(targets["associations"], shape=[-1]),
                weights=tf.reshape(mask, shape=[-1]),
            )

        return {
            "logits": {"sequence": logits, "association": associations},
            "losses": -log_likelihood
            + config.assocation_loss_weight
            * association_loss,  # TODO: think about weighting.
            "predict_params": {"transition_matrix": transition_params},
        }<|MERGE_RESOLUTION|>--- conflicted
+++ resolved
@@ -127,15 +127,12 @@
                 clf_losses, targets, kwargs.get("class_weights")
             )
 
-<<<<<<< HEAD
-=======
             # From Unsupervised Data Augmentation for Consistency Training, Xie et al. 2019
             if config.tsa_schedule:
                 clf_logits, clf_losses = tsa_loss(
                     n_targets, config, clf_losses, clf_logits, targets
                 )
 
->>>>>>> 656bd76a
         return {"logits": clf_logits, "losses": clf_losses}
 
 
