import os
import unittest
import logging
from copy import copy, deepcopy
from pathlib import Path
import codecs
import json
import random
import time
import weakref
import gc

# required for tensorflow logging control
os.environ["TF_CPP_MIN_LOG_LEVEL"] = "3"

import pytest
from pytest import approx

import tensorflow as tf
import numpy as np
from sklearn.metrics import accuracy_score
from sklearn.model_selection import train_test_split
import requests
from bs4 import BeautifulSoup as bs
from bs4.element import Tag

from finetune import SequenceLabeler
from finetune.base_models import GPT
from finetune.config import get_config
from finetune.encoding.sequence_encoder import finetune_to_indico_sequence
from finetune.util.metrics import (
    sequence_labeling_token_precision,
    sequence_labeling_token_recall,
    sequence_labeling_overlap_precision,
    sequence_labeling_overlap_recall,
)

SKIP_LM_TESTS = get_config().base_model.is_bidirectional


class TestSequenceLabeler(unittest.TestCase):

    n_sample = 100
    dataset_path = os.path.join("Data", "Sequence", "reuters.xml")
    processed_path = os.path.join("Data", "Sequence", "reuters.json")

    @classmethod
    def _download_reuters(cls):
        """
        Download Stanford Sentiment Treebank to enso `data` directory
        """
        path = Path(cls.dataset_path)
        if not path.exists():
            path.parent.mkdir(parents=True, exist_ok=True)

        if not os.path.exists(cls.dataset_path):
            url = "https://raw.githubusercontent.com/dice-group/n3-collection/master/reuters.xml"
            r = requests.get(url)
            with open(cls.dataset_path, "wb") as fp:
                fp.write(r.content)

        with codecs.open(cls.dataset_path, "r", "utf-8") as infile:
            soup = bs(infile, "html.parser")

        docs = []
        docs_labels = []
        for elem in soup.find_all("document"):
            texts = []
            labels = []

            # Loop through each child of the element under "textwithnamedentities"
            for c in elem.find("textwithnamedentities").children:
                if type(c) == Tag:
                    if c.name == "namedentityintext":
                        label = "Named Entity"  # part of a named entity
                    else:
                        label = "<PAD>"  # irrelevant word
                    texts.append(c.text)
                    labels.append(label)

            docs.append(texts)
            docs_labels.append(labels)

        with open(cls.processed_path, "wt") as fp:
            json.dump((docs, docs_labels), fp)

    @classmethod
    def setUpClass(cls):
        cls._download_reuters()

    def default_config(self, **kwargs):
        d = dict(
            base_model=GPT,
            batch_size=2,
            max_length=256,
            lm_loss_coef=0.0,
            val_size=0,
        )
        d.update(**kwargs)
        return d

    def setUp(self):
        self.save_file = "tests/saved-models/test-save-load"
        random.seed(42)
        np.random.seed(42)
        with open(self.processed_path, "rt") as fp:
            self.texts, self.labels = json.load(fp)

        self.model = SequenceLabeler(**self.default_config())

    @pytest.mark.skipif(
        SKIP_LM_TESTS, reason="Bidirectional models do not yet support LM functions"
    )
    def test_fit_lm_only(self):
        """
        Ensure model training does not error out
        Ensure model returns predictions
        """
        raw_docs = ["".join(text) for text in self.texts]
        texts, annotations = finetune_to_indico_sequence(
            raw_docs, self.texts, self.labels, none_value=self.model.config.pad_token
        )
        train_texts, test_texts, train_annotations, test_annotations = train_test_split(
            texts, annotations, test_size=0.1
        )
        self.model.fit(train_texts)
        self.model.fit(train_texts, train_annotations)
        predictions = self.model.predict(test_texts)
        probas = self.model.predict_proba(test_texts)
        self.assertIsInstance(probas, list)
        self.assertIsInstance(probas[0], list)
        self.assertIsInstance(probas[0][0], dict)
        self.assertIsInstance(probas[0][0]["confidence"], dict)
        token_precision = sequence_labeling_token_precision(
            test_annotations, predictions
        )
        token_recall = sequence_labeling_token_recall(test_annotations, predictions)
        overlap_precision = sequence_labeling_overlap_precision(
            test_annotations, predictions
        )
        overlap_recall = sequence_labeling_overlap_recall(test_annotations, predictions)
        self.assertIn("Named Entity", token_precision)
        self.assertIn("Named Entity", token_recall)
        self.assertIn("Named Entity", overlap_precision)
        self.assertIn("Named Entity", overlap_recall)
        self.model.save(self.save_file)
        model = SequenceLabeler.load(self.save_file)
        predictions = model.predict(test_texts)

    def test_fit_predict(self):
        """
        Ensure model training does not error out
        Ensure model returns predictions
        Ensure class reweighting behaves as intended
        """
        raw_docs = ["".join(text) for text in self.texts]
        texts, annotations = finetune_to_indico_sequence(
            raw_docs, self.texts, self.labels, none_value=self.model.config.pad_token
        )
        train_texts, test_texts, train_annotations, test_annotations = train_test_split(
            texts, annotations, test_size=0.1, random_state=42
        )

        reweighted_model = SequenceLabeler(
            **self.default_config(class_weights={"Named Entity": 10.0})
        )
        reweighted_model.fit(train_texts, train_annotations)
        reweighted_predictions = reweighted_model.predict(test_texts)
        reweighted_token_recall = sequence_labeling_token_recall(
            test_annotations, reweighted_predictions
        )

        self.model.fit(train_texts, train_annotations)
        predictions = self.model.predict(test_texts)
        per_token_predictions = self.model.predict(test_texts, per_token=True)
        with_doc_probas = self.model.predict(
            test_texts, return_negative_confidence=True
        )
        probas = self.model.predict_proba(test_texts)

        for pred, pred_with_prob in zip(predictions, with_doc_probas):
            self.assertEqual(pred, pred_with_prob["prediction"])
            self.assertIsInstance(pred_with_prob["negative_confidence"], dict)

        self.assertIsInstance(probas, list)
        self.assertIsInstance(probas[0], list)
        self.assertIsInstance(probas[0][0], dict)
        self.assertIsInstance(probas[0][0]["confidence"], dict)

        token_precision = sequence_labeling_token_precision(
            test_annotations, predictions
        )
        token_recall = sequence_labeling_token_recall(test_annotations, predictions)
        overlap_precision = sequence_labeling_overlap_precision(
            test_annotations, predictions
        )
        overlap_recall = sequence_labeling_overlap_recall(test_annotations, predictions)

        self.assertIn("Named Entity", token_precision)
        self.assertIn("Named Entity", token_recall)
        self.assertIn("Named Entity", overlap_precision)
        self.assertIn("Named Entity", overlap_recall)

        self.model.save(self.save_file)

        self.assertGreater(
            reweighted_token_recall["Named Entity"], token_recall["Named Entity"]
        )

    def test_cached_predict(self):
        """
        Ensure model training does not error out
        Ensure model returns predictions
        """
        raw_docs = ["".join(text) for text in self.texts]
        texts, annotations = finetune_to_indico_sequence(
            raw_docs, self.texts, self.labels, none_value=self.model.config.pad_token
        )
        train_texts, test_texts, train_annotations, _ = train_test_split(
            texts, annotations, test_size=0.1
        )
        self.model.fit(train_texts, train_annotations)

        self.model.config.chunk_long_sequences = True
        self.model.config.max_length = 128

        uncached_preds = self.model.predict(test_texts[:1])

        with self.model.cached_predict():
            start = time.time()
            self.model.predict(test_texts[:1])
            first = time.time()
            self.model.predict(test_texts[:1])
            second = time.time()
            preds = self.model.predict(test_texts[:1])
            assert len(preds) == 1
            preds = self.model.predict(test_texts[:2])
            assert len(preds) == 2

        for uncached_pred, cached_pred in zip(uncached_preds, preds):
            for a, b in zip(
                tf.nest.flatten(uncached_pred), tf.nest.flatten(cached_pred)
            ):
                if a != b and a != approx(b, abs=1e-5):
                    raise Exception("Predictions are not equal")

        first_prediction_time = first - start
        second_prediction_time = second - first
        self.assertLess(second_prediction_time, first_prediction_time / 2.0)

    def test_raises_when_text_doesnt_match(self):
        with self.assertRaises(ValueError):
            self.model.fit(
                ["Text about a dog."],
                [[{"start": 0, "end": 5, "text": "cat", "label": "dog"}]],
            )

    def test_reasonable_predictions(self):
        test_sequence = [
            "I am a dog. A dog that's incredibly bright. I can talk, read, and write!"
        ]
        path = os.path.join(os.path.dirname(__file__), "data", "testdata.json")

        with open(path, "rt") as fp:
            text, labels = json.load(fp)

        self.model.fit(text * 10, labels * 10)

        predictions = self.model.predict(test_sequence)
        self.assertTrue(1 <= len(predictions[0]) <= 3)
        self.assertTrue(any(pred["text"].strip() == "dog" for pred in predictions[0]))

        predictions = self.model.predict(test_sequence)
        self.assertTrue(1 <= len(predictions[0]) <= 3)
        self.assertTrue(any(pred["text"].strip() == "dog" for pred in predictions[0]))

    def test_chunk_long_sequences(self):
        test_sequence = [
            "I am a dog. A dog that's incredibly bright. I can talk, read, and write! "
            * 10
        ]
        path = os.path.join(os.path.dirname(__file__), "data", "testdata.json")

        # test ValueError raised when raw text is passed along with character idxs and doesn't match
        self.model.config.chunk_long_sequences = True
        self.model.config.max_length = 20

        with open(path, "rt") as fp:
            text, labels = json.load(fp)

        self.model.finetune(text * 10, labels * 10)
        self.assertEqual(self.model.config.dataset_size, 40)

        predictions = self.model.predict(test_sequence)
        self.assertEqual(len(predictions[0]), 20)
        self.assertTrue(any(pred["text"].strip() == "dog" for pred in predictions[0]))

    def test_fit_predict_multi_model(self):
        """
        Ensure model training does not error out
        Ensure model returns predictions
        """
        self.model = SequenceLabeler(
            batch_size=2, max_length=256, lm_loss_coef=0.0, multi_label_sequences=True
        )
        raw_docs = ["".join(text) for text in self.texts]
        texts, annotations = finetune_to_indico_sequence(
            raw_docs, self.texts, self.labels, none_value=self.model.config.pad_token
        )
        train_texts, test_texts, train_annotations, _ = train_test_split(
            texts, annotations, test_size=0.1
        )
        self.model.fit(train_texts, train_annotations)
        self.model.predict(test_texts)
        probas = self.model.predict_proba(test_texts)
        self.assertIsInstance(probas, list)
        self.assertIsInstance(probas[0], list)
        self.assertIsInstance(probas[0][0], dict)
        self.assertIsInstance(probas[0][0]["confidence"], dict)
        self.model.save(self.save_file)
        model = SequenceLabeler.load(self.save_file)
        model.predict(test_texts)

    def test_pred_alignment(self):
        model = SequenceLabeler(subtoken_predictions=True)
        text = "John J Johnson"
        labels = [{"start": 5, "end": 6, "text": "J", "label": "middle_name"}]
        model.fit([text] * 30, [labels] * 30)
        preds = model.predict([text])[0]
        self.assertEqual(len(preds), 1)
        del preds[0]["confidence"]
        self.assertEquals(preds, labels)

    def test_bio_tagging(self):
        model = SequenceLabeler(bio_tagging=True)
        text = "Look! Sequential entity-tagging!"
        labels = [
            {"start": 6, "end": 16, "text": "Sequential", "label": "entity"},
            {"start": 17, "end": 24, "text": "entity-", "label": "entity"},
            {"start": 24, "end": 31, "text": "tagging", "label": "entity"},
        ]
        model.fit([text] * 30, [labels] * 30)
        preds = model.predict([text])[0]
        self.assertEqual(len(preds), 3)
        for p in preds:
            del p["confidence"]
        self.assertEqual(preds, labels)

    def test_auto_negative_chunks(self):
        raw_docs = ["".join(text) for text in self.texts]
        texts, annotations = finetune_to_indico_sequence(
            raw_docs, self.texts, self.labels, none_value=self.model.config.pad_token
        )
        train_texts, test_texts, train_annotations, test_annotations = train_test_split(
            texts, annotations, test_size=0.1, random_state=42
        )
        ans_model = SequenceLabeler(
            max_length=5, chunk_context=0, auto_negative_sampling=True, n_epochs=1
        )
        ans_model.fit(train_texts, train_annotations)
        ans_predictions = ans_model.predict(test_texts)
        ans_token_precision = sequence_labeling_token_precision(
            test_annotations, ans_predictions
        )

        baseline_model = SequenceLabeler(
            max_length=5, chunk_context=0, auto_negative_sampling=False, n_epochs=1
        )
        baseline_model.fit(train_texts, train_annotations)
        baseline_predictions = baseline_model.predict(test_texts)
        baseline_token_precision = sequence_labeling_token_precision(
            test_annotations, baseline_predictions
        )
<<<<<<< HEAD

        assert (
            ans_token_precision["Named Entity"]
            > baseline_token_precision["Named Entity"]
        )
=======

        assert (
            ans_token_precision["Named Entity"]
            > baseline_token_precision["Named Entity"]
        )

    def test_auto_negative_chunks_chunk_context_default(self):
        raw_docs = ["".join(text) for text in self.texts]
        texts, annotations = finetune_to_indico_sequence(
            raw_docs, self.texts, self.labels, none_value=self.model.config.pad_token
        )
        train_texts, test_texts, train_annotations, test_annotations = train_test_split(
            texts, annotations, test_size=0.1, random_state=42
        )
        ans_model = SequenceLabeler(
            max_length=32, auto_negative_sampling=True, n_epochs=1
        )
        ans_model.fit(train_texts, train_annotations)
        ans_predictions = ans_model.predict(test_texts)
>>>>>>> df9d8b64

    def test_pre_chunking(self):
        """
        If config.max_document_chars is set, documents are "pre chunked" into "sub
        documents" prior to creation of the input pipeline. This test asserts that
        the splitting and rejoining behaves as expected.
        """
        max_doc_len = 250

        # Create a mix of short and long sequences for prediction
        test_sequence = (
            "I am a dog. A dog that's incredibly bright. I can talk, read, and write! "
        )
        test_sequences = [
            test_sequence,
            test_sequence * 10,
            test_sequence,
            test_sequence * 10,
        ]

        # Use animal test data to train model
        path = os.path.join(os.path.dirname(__file__), "data", "testdata.json")
        with open(path, "rt") as fp:
            text, labels = json.load(fp)
        self.model.finetune(text * 10, labels * 10)

        # Split inputs into "sub documents"
        self.model.config.max_document_chars = max_doc_len
        split_sequences, split_indices = self.model._pre_chunk_document(test_sequences)

        # Predict on the newly split sequences. We unset config.max_document chars
        # prior to calling predict so that we don't repeat the pre chunking that we
        # did explicitly above. This has the potential to be brittle if the functionality
        # of predict in sequence_labeler.py changes
        self.model.config.max_document_chars = None
        split_preds = self.model.predict(split_sequences)

        # Rejoin predictions using split_indices
        self.model.config.max_document_chars = max_doc_len
        preds = self.model._merge_chunked_preds(deepcopy(split_preds), split_indices)

        # Assert that documents were split properly
        assert split_indices == [[0], [1, 2, 3], [4], [5, 6, 7]]
        assert len(split_preds) == 8
        assert len(preds) == 4

        # Assert that the offset is calculated correctly for start/end indices after
        # merging predictions by specifically looking at the last "sub document" of
        # second (index 1) document, which was split into three "sub documents"
        sub_split_preds = split_preds[3]
        sub_preds = [pred for pred in preds[1] if pred["start"] >= max_doc_len * 2]
        for split_pred, pred in zip(sub_split_preds, sub_preds):
            assert split_pred["start"] + max_doc_len * 2 == pred["start"]
            assert split_pred["end"] + max_doc_len * 2 == pred["end"]

    def test_pre_chunking_neg_confidences(self):
        """
        Similar to test_pre_chunking(), except with running predict w/ the
        return_negative_confidence flag set to True. This changes the return format
        of prediction from List[List[Dict]] to List[Dict], so hits a different
        code path in merging of chunks that needs to be tested.
        """
        max_doc_len = 250

        # Create a mix of short and long sequences for prediction
        test_sequence = (
            "I am a dog. A dog that's incredibly bright. I can talk, read, and write! "
        )
        test_sequences = [test_sequence * 10]

        # Use animal test data to train model
        path = os.path.join(os.path.dirname(__file__), "data", "testdata.json")
        with open(path, "rt") as fp:
            text, labels = json.load(fp)
        self.model.finetune(text * 10, labels * 10)

        # Predict w/ max_document_chars set
        self.model.config.max_document_chars = max_doc_len
        preds_mdc = self.model.predict(test_sequences, return_negative_confidence=True)

        # Predict w/o max_document_chars set
        self.model.config.max_document_chars = None
        preds = self.model.predict(test_sequences, return_negative_confidence=True)

        # Verify that the indices line up
        for pred_mdc, pred in zip(preds_mdc[0]["prediction"], preds[0]["prediction"]):
            assert pred_mdc["start"] == pred["start"]
            assert pred_mdc["end"] == pred["end"]

    def test_max_document_chars(self):
        """
        If documents are "pre chunked" due to config.max_document_chars being set,
        predictions are impacted when a document is split in the middle of a non-pad
        token. This test asserts that the impact is minimal.
        """
        # Use animal test data to train model
        test_sequence = [
            "I am a dog. A dog that's incredibly bright. I can talk, read, and write! "
            * 10
        ]
        path = os.path.join(os.path.dirname(__file__), "data", "testdata.json")
        with open(path, "rt") as fp:
            text, labels = json.load(fp)
        self.model.finetune(text * 10, labels * 10)

        # Predict without config.max_document_chars
        preds = self.model.predict(test_sequence)

        # Predict with config.max_document_chars set to split long sequence
        self.model.config.max_document_chars = 250
        pre_chunk_preds = self.model.predict(test_sequence)

        # Ensure that the number of predictions of the span "dog" is almost identical
        # between preds and pre_chunk_preds. The reason these values are not identical
        # is because with pre chunking, "dog" can be split across multiple sub documents
        num_dog_preds = len([p for p in preds[0] if p["text"] == "dog"])
        num_dog_pre_chunk_preds = len(
            [p for p in pre_chunk_preds[0] if p["text"] == "dog"]
        )
        assert num_dog_pre_chunk_preds / num_dog_preds >= 0.95

    def test_labeled_whitespace(self):
        model = SequenceLabeler()
        text = (
            " I am a dog. A dog that's incredibly bright. I can talk, read, and write!"
        )
        labels = [{"start": 0, "end": 8, "text": " I am a ", "label": "entity"}]
        model.fit([text] * 30, [labels] * 30)
        preds = model.predict([text])[0]
        self.assertEqual(len(preds), 1)
        for p in preds:
            del p["confidence"]
        correct_label = [{"start": 1, "end": 7, "text": "I am a", "label": "entity"}]
        self.assertEqual(preds, correct_label)


class TestSequenceMemoryLeak(unittest.TestCase):
    @staticmethod
    def is_wr(val):
        return val is not None and not isinstance(val, (int, float, str))

    @staticmethod
    def get_weakrefs(dictionary):
        weakrefs = []
        for v in dictionary.values():
            if hasattr(v, "__dict__"):
                weakrefs += TestSequenceMemoryLeak.get_weakrefs(v.__dict__)
            if isinstance(v, dict):
                weakrefs += TestSequenceMemoryLeak.get_weakrefs(v)
            elif isinstance(v, (list, tuple)):
                for vi in v:
                    if isinstance(vi, dict):
                        weakrefs += TestSequenceMemoryLeak.get_weakrefs(vi)
                    elif TestSequenceMemoryLeak.is_wr(vi):
                        try:
                            weakrefs.append(weakref.ref(vi))
                        except Exception as e:
                            print(e)
            elif TestSequenceMemoryLeak.is_wr(v):
                try:
                    weakrefs.append(weakref.ref(v))
                except Exception as e:
                    print(e)
        return weakrefs

    def test_leaking_objects(self):
        previous_model_wrs = None
        for _ in range(10):
            model = SequenceLabeler(n_epochs=1)
            model.fit(["some text"], [[]])
            wrs = self.get_weakrefs(model.__dict__)
            del model
            tf.compat.v1.reset_default_graph()
            gc.collect()
            if previous_model_wrs is None:
                previous_model_wrs = [w for w in wrs if w() is not None]
            else:
                new_refs = [w() for w in wrs if w() is not None]
                prevous_refs = [w() for w in previous_model_wrs]
                for new in new_refs:
                    # Assert that no new objects are introduced that cannot be cleaned up.
                    print(new)
                    self.assertTrue(any(new is old for old in prevous_refs))

    def test_pred_alignment(self):
        model = SequenceLabeler(subtoken_predictions=True)
        text = "John J Johnson"
        labels = [{"start": 5, "end": 6, "text": "J", "label": "middle_name"}]
        model.fit([text] * 30, [labels] * 30)
        preds = model.predict([text])[0]
        self.assertEqual(len(preds), 1)
        del preds[0]["confidence"]
        self.assertEquals(preds, labels)

    def test_auto_negative_chunks(self):
        raw_docs = ["".join(text) for text in self.texts]
        texts, annotations = finetune_to_indico_sequence(
            raw_docs, self.texts, self.labels, none_value=self.model.config.pad_token
        )
        train_texts, test_texts, train_annotations, test_annotations = train_test_split(
            texts, annotations, test_size=0.1, random_state=42
        )

        ans_model = SequenceLabeler(
            max_length=5, chunk_context=0, auto_negative_sampling=True, n_epochs=1
        )
        ans_model.fit(train_texts, train_annotations)
        ans_predictions = ans_model.predict(test_texts)
        ans_token_precision = sequence_labeling_token_precision(
            test_annotations, ans_predictions
        )

        baseline_model = SequenceLabeler(
            max_length=5, chunk_context=0, auto_negative_sampling=False, n_epochs=1
        )
        baseline_model.fit(train_texts, train_annotations)
        baseline_predictions = baseline_model.predict(test_texts)
        baseline_token_precision = sequence_labeling_token_precision(
            test_annotations, baseline_predictions
        )

        assert (
            ans_token_precision["Named Entity"]
            > baseline_token_precision["Named Entity"]
        )


class TestSequenceMemoryLeak(unittest.TestCase):
    @staticmethod
    def is_wr(val):
        return val is not None and not isinstance(val, (int, float, str))

    @staticmethod
    def get_weakrefs(dictionary):
        weakrefs = []
        for v in dictionary.values():
            if hasattr(v, "__dict__"):
                weakrefs += TestSequenceMemoryLeak.get_weakrefs(v.__dict__)
            if isinstance(v, dict):
                weakrefs += TestSequenceMemoryLeak.get_weakrefs(v)
            elif isinstance(v, (list, tuple)):
                for vi in v:
                    if isinstance(vi, dict):
                        weakrefs += TestSequenceMemoryLeak.get_weakrefs(vi)
                    elif TestSequenceMemoryLeak.is_wr(vi):
                        try:
                            weakrefs.append(weakref.ref(vi))
                        except Exception as e:
                            print(e)
            elif TestSequenceMemoryLeak.is_wr(v):
                try:
                    weakrefs.append(weakref.ref(v))
                except Exception as e:
                    print(e)
        return weakrefs

    def test_leaking_objects(self):
        previous_model_wrs = None
        for _ in range(10):
            model = SequenceLabeler(n_epochs=1)
            model.fit(["some text"], [[]])
            wrs = self.get_weakrefs(model.__dict__)
            del model
            tf.compat.v1.reset_default_graph()
            gc.collect()
            if previous_model_wrs is None:
                previous_model_wrs = [w for w in wrs if w() is not None]
            else:
                new_refs = [w() for w in wrs if w() is not None]
                prevous_refs = [w() for w in previous_model_wrs]
                for new in new_refs:
                    # Assert that no new objects are introduced that cannot be cleaned up.
                    print(new)
                    self.assertTrue(any(new is old for old in prevous_refs))


class TestSequenceLabelerNoCRF(TestSequenceLabeler):
    def default_config(self, **kwargs):
        d = dict(
            base_model=GPT,
            batch_size=2,
            max_length=256,
            lm_loss_coef=0.0,
            val_size=0,
            crf_sequence_labeling=False,
        )
        d.update(**kwargs)
        return d<|MERGE_RESOLUTION|>--- conflicted
+++ resolved
@@ -371,13 +371,6 @@
         baseline_token_precision = sequence_labeling_token_precision(
             test_annotations, baseline_predictions
         )
-<<<<<<< HEAD
-
-        assert (
-            ans_token_precision["Named Entity"]
-            > baseline_token_precision["Named Entity"]
-        )
-=======
 
         assert (
             ans_token_precision["Named Entity"]
@@ -397,7 +390,6 @@
         )
         ans_model.fit(train_texts, train_annotations)
         ans_predictions = ans_model.predict(test_texts)
->>>>>>> df9d8b64
 
     def test_pre_chunking(self):
         """
